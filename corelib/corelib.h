//{{NO_DEPENDENCIES}}

// Non-editable by VS2005

#define IDSC_PASSWORDTOOSHORT           3000
#define IDSC_PASSWORDPOOR               3001
#define IDSC_EXPORTHEADER               3002
#define IDSC_EXPHDRGROUPTITLE           3003
#define IDSC_EXPHDRUSERNAME             3004
#define IDSC_EXPHDRPASSWORD             3005
#define IDSC_EXPHDRURL                  3006
#define IDSC_EXPHDRAUTOTYPE             3007
#define IDSC_EXPHDRCTIME                3008
#define IDSC_EXPHDRPMTIME               3009
#define IDSC_EXPHDRATIME                3010
#define IDSC_EXPHDRXTIME                3011
#define IDSC_EXPHDRRMTIME               3012
#define IDSC_EXPHDRPWHISTORY            3013
#define IDSC_EXPHDRNOTES                3014
#define IDSC_IMPMISSINGQUOTE            3015
#define IDSC_IMPINVALIDINPUT            3017
#define IDSC_IMPINVALIDPWH              3018
#define IDSC_NOLOCKACCESS               3019
#define IDSC_CANTREADLOCKER             3021
#define IDSC_INTERNALLOCKERROR          3022
#define IDSC_SYSTEMLOCKERROR            3023
#define IDSC_LOCKFILEPATHNF             3024
#define IDSC_LOCKUNKNOWNERROR           3025
#define IDSC_NUMPROCESSED               3026
#define IDSC_AUTOTYPE                   3027
#define IDSC_NOCONFIGLOCK               3028
#define IDSC_CANTCREATEXMLCFG           3029
#define IDSC_CANTUPDATEXMLCFG           3030
#define IDSC_CANTDETERMINECFG           3031
#define IDSC_CANTUSECONFIGFILE          3032
#define IDSC_PWHERROR                   3033
#define IDSC_INVALIDHEADER              3034
#define IDSC_INVALIDPWHSTATUS           3035
#define IDSC_INVALIDNUMOLDPW            3036
#define IDSC_INVALIDDATETIME            3037
#define IDSC_INVALIDPWLENGTH            3038
#define IDSC_FIELDTOOSHORT              3039
#define IDSC_FIELDTOOLONG               3040
#define IDSC_INVALIDSEPARATER           3041
#define IDSC_CANTXMLVALIDATE            3042
#define IDSC_MSXMLPARSEERROR            3043
#define IDSC_MSXMLBADCREATESCHEMA       3044
#define IDSC_XMLVALIDATION              3045
#define IDSC_XMLIMPORT                  3046
#define IDSC_NOMSXMLREADER              3047
#define IDSC_XMLHEADER                  3048
#define IDSC_XMLFILEERROR               3049
#define IDSC_XMLLOADFAILURE             3050
#define IDSC_XMLSAVEFAILURE             3051
#define IDSC_SAXERRORPWH                3052
#define IDSC_MSXMLSAXGENERROR           3053
#define IDSC_XERCESSAXGENERROR          3054
#define IDSC_EXPHDRGROUP                3055
#define IDSC_EXPHDRTITLE                3056
#define IDSC_EXPHDRPWPOLICY             3057
#define IDSC_EXPHDRXTIMEINT             3058
#define IDSC_XERCESPARSEERROR           3059
#define IDCS_XERCESEXCEPTION            3060
#define IDCS_XERCESOUTOFMEMORY          3061
#define IDSC_EXPATPARSEERROR            3062

#define IDSC_CONFIG_NONE                3230
#define IDSC_CONFIG_REGISTRY            3231
#define IDSC_CONFIG_FILE_RO             3232
#define IDSC_CONFIG_FILE_RW             3233

#define IDSC_IMPORTNUMBER               3240
#define IDSC_IMPORTFAILURE              3241
#define IDSC_IMPORTHDR                  3242
#define IDSC_IMPORTMISSINGCOLS          3243
#define IDSC_IMPORTNOCOLS               3244
#define IDSC_READ_ERROR                 3245
#define IDSC_ENCODING_PROBLEM           3246

#define IDSC_FILEREADONLY               3247
#define IDSC_FILEEXISTS                 3248
#define IDSC_INVALIDFLAG                3249
#define IDSC_NOMOREHANDLES              3250
#define IDSC_FILEPATHNOTFOUND           3102
#define IDSC_BADPASSWORD                3251

#define IDSC_REPORTFILENAME             3252
#define IDSC_REPORT_TITLE1              3253
#define IDSC_REPORT_TITLE2              3254
#define IDSC_START_REPORT               3255
#define IDSC_END_REPORT1                3256
#define IDSC_END_REPORT2                3257

#define IDSC_IMPORTNOHEADER             3258
#define IDSC_IMPORTLINESKIPPED          3259
#define IDSC_IMPORTKNOWNHDRS            3260
#define IDSC_IMPORTEMPTYLINESKIPPED     3261
#define IDSC_PWHERRORLINE               3262
#define IDSC_PWHISTORYSKIPPED           3263
#define IDSC_IMPORTCONFLICTS1           3264
#define IDSC_IMPORTCONFLICTS2           3265
#define IDSC_IMPORTINVALIDFIELD         3266
#define IDSC_READNUMBER                 3267
#define IDSC_IMPORTNOPASSWORD           3268
#define IDSC_IMPORTNOTITLE              3269
#define IDSC_VALIDATEUUID               3270
#define IDSC_VALIDATEPWH                3271
#define IDSC_IMPORTWARNINGHDR           3272
#define IDSC_IMPORTWARNING1             3273
#define IDSC_IMPORTWARNING1A            3274
#define IDSC_IMPORTWARNING2             3275
#define IDSC_IMPORTWARNING2A            3276
#define IDSC_IMPORTWARNING3             3277
#define IDSC_ALIAS                      3278
#define IDSC_SHORTCUT                   3279
#define IDSC_RPTVALIDATE                3280
#define IDSC_FNORMAL                    3281
#define IDSC_FALIAS                     3282
#define IDSC_FSHORTCUT                  3283
#define IDSC_FALIASBASE                 3284
#define IDSC_FSHORTCUTBASE              3285
#define IDSC_EQUALS                     3286
#define IDSC_DOESNOTEQUAL               3287
#define IDSC_BEGINSWITH                 3288
#define IDSC_DOESNOTBEGINSWITH          3289
#define IDSC_ENDSWITH                   3290
#define IDSC_DOESNOTENDWITH             3291
#define IDSC_CONTAINS                   3292
#define IDSC_DOESNOTCONTAIN             3293
#define IDSC_IS                         3294
#define IDSC_ISNOT                      3295
#define IDSC_ISPRESENT                  3296
#define IDSC_ISNOTPRESENT               3297
#define IDSC_ISACTIVE                   3298
#define IDSC_ISINACTIVE                 3299
#define IDSC_SET                        3300
#define IDSC_NOTSET                     3301
#define IDSC_INVALID                    3302
#define IDSC_BETWEEN                    3303
#define IDSC_LESSTHAN                   3304
#define IDSC_LESSTHANEQUAL              3305
#define IDSC_GREATERTHAN                3306
#define IDSC_GREATERTHANEQUAL           3307
#define IDSC_BEFORE                     3308
#define IDSC_AFTER                      3309
#define IDSC_CASE_INSENSITIVE           3310
#define IDSC_CASE_SENSITIVE             3311
#define IDSC_EXPIRED                    3312
#define IDSC_WILLEXPIRE                 3313
#define IDSC_EXPIRE_IN_DAYS             3314
#define IDSC_SEEPWHISTORYFILTERS        3315
#define IDSC_SEEPWPOLICYFILTERS         3316
#define IDSC_CANTPROCESSDBFILTERS       3317
#define IDSC_INVALID_SCHEMA             3318
#define IDSC_INVALID_SCHEMA_VER         3319
#define IDSC_MISSING_SCHEMA_VER         3320
#define IDSC_MISSING_XML_VER            3321
#define IDSC_INVALID_XML_VER1           3322
#define IDSC_INVALID_XML_VER2           3323
#define IDSC_AND                        3324
#define IDSC_OR                         3325
#define IDSC_XMLLOCK_CFG_FAILED         3326
#define IDSC_XMLCREATE_CFG_FAILED       3327
#define IDSC_SAX2FATALERROR             3328
#define IDSC_SAX2ERROR                  3329
#define IDSC_SAX2WARNING                3330
#define IDSC_FILTEREXISTS               3331
#define IDSC_EXPATNODELIMITER           3332
#define IDSC_EXPATBADDELIMITER          3333
#define IDSC_EXPATFTYPEMISSING          3334
#define IDSC_EXPATUNKNELEMENT           3335
#define IDSC_EXPATUNEXPECTED            3336
#define IDSC_EXPATMISSINGTG             3337
#define IDSC_EXPATINVALIDDATA           3338
#define IDSC_EXPATMISSINGDT             3339
#define IDSC_EXPATMISSINGPWH            3340
#define IDSC_EXPATEXCEEDMAXOCCURS       3341
<<<<<<< HEAD
#define IDSC_EXPATDATETMISSING          3342
#define IDSC_EXPATUNEXPFILTERFLD        3343
#define IDSC_MISSINGXSD                 3344
#define IDSC_CANTVALIDATEXML            3345
#define IDSC_FILTERSKEPT                3346

=======
#define IDSC_EXPATMISSINGTELM           3342
#define IDSC_EXPATUNEXPFILTERFLD        3343
#define IDSC_EXPATBADDATA               3344
#define IDSC_MISSINGXSD                 3345
#define IDSC_CANTVALIDATEXML            3346
#define IDSC_FILTERSKEPT                3347

>>>>>>> 030bcd39
<|MERGE_RESOLUTION|>--- conflicted
+++ resolved
@@ -1,193 +1,183 @@
-//{{NO_DEPENDENCIES}}
-
-// Non-editable by VS2005
-
-#define IDSC_PASSWORDTOOSHORT           3000
-#define IDSC_PASSWORDPOOR               3001
-#define IDSC_EXPORTHEADER               3002
-#define IDSC_EXPHDRGROUPTITLE           3003
-#define IDSC_EXPHDRUSERNAME             3004
-#define IDSC_EXPHDRPASSWORD             3005
-#define IDSC_EXPHDRURL                  3006
-#define IDSC_EXPHDRAUTOTYPE             3007
-#define IDSC_EXPHDRCTIME                3008
-#define IDSC_EXPHDRPMTIME               3009
-#define IDSC_EXPHDRATIME                3010
-#define IDSC_EXPHDRXTIME                3011
-#define IDSC_EXPHDRRMTIME               3012
-#define IDSC_EXPHDRPWHISTORY            3013
-#define IDSC_EXPHDRNOTES                3014
-#define IDSC_IMPMISSINGQUOTE            3015
-#define IDSC_IMPINVALIDINPUT            3017
-#define IDSC_IMPINVALIDPWH              3018
-#define IDSC_NOLOCKACCESS               3019
-#define IDSC_CANTREADLOCKER             3021
-#define IDSC_INTERNALLOCKERROR          3022
-#define IDSC_SYSTEMLOCKERROR            3023
-#define IDSC_LOCKFILEPATHNF             3024
-#define IDSC_LOCKUNKNOWNERROR           3025
-#define IDSC_NUMPROCESSED               3026
-#define IDSC_AUTOTYPE                   3027
-#define IDSC_NOCONFIGLOCK               3028
-#define IDSC_CANTCREATEXMLCFG           3029
-#define IDSC_CANTUPDATEXMLCFG           3030
-#define IDSC_CANTDETERMINECFG           3031
-#define IDSC_CANTUSECONFIGFILE          3032
-#define IDSC_PWHERROR                   3033
-#define IDSC_INVALIDHEADER              3034
-#define IDSC_INVALIDPWHSTATUS           3035
-#define IDSC_INVALIDNUMOLDPW            3036
-#define IDSC_INVALIDDATETIME            3037
-#define IDSC_INVALIDPWLENGTH            3038
-#define IDSC_FIELDTOOSHORT              3039
-#define IDSC_FIELDTOOLONG               3040
-#define IDSC_INVALIDSEPARATER           3041
-#define IDSC_CANTXMLVALIDATE            3042
-#define IDSC_MSXMLPARSEERROR            3043
-#define IDSC_MSXMLBADCREATESCHEMA       3044
-#define IDSC_XMLVALIDATION              3045
-#define IDSC_XMLIMPORT                  3046
-#define IDSC_NOMSXMLREADER              3047
-#define IDSC_XMLHEADER                  3048
-#define IDSC_XMLFILEERROR               3049
-#define IDSC_XMLLOADFAILURE             3050
-#define IDSC_XMLSAVEFAILURE             3051
-#define IDSC_SAXERRORPWH                3052
-#define IDSC_MSXMLSAXGENERROR           3053
-#define IDSC_XERCESSAXGENERROR          3054
-#define IDSC_EXPHDRGROUP                3055
-#define IDSC_EXPHDRTITLE                3056
-#define IDSC_EXPHDRPWPOLICY             3057
-#define IDSC_EXPHDRXTIMEINT             3058
-#define IDSC_XERCESPARSEERROR           3059
-#define IDCS_XERCESEXCEPTION            3060
-#define IDCS_XERCESOUTOFMEMORY          3061
-#define IDSC_EXPATPARSEERROR            3062
-
-#define IDSC_CONFIG_NONE                3230
-#define IDSC_CONFIG_REGISTRY            3231
-#define IDSC_CONFIG_FILE_RO             3232
-#define IDSC_CONFIG_FILE_RW             3233
-
-#define IDSC_IMPORTNUMBER               3240
-#define IDSC_IMPORTFAILURE              3241
-#define IDSC_IMPORTHDR                  3242
-#define IDSC_IMPORTMISSINGCOLS          3243
-#define IDSC_IMPORTNOCOLS               3244
-#define IDSC_READ_ERROR                 3245
-#define IDSC_ENCODING_PROBLEM           3246
-
-#define IDSC_FILEREADONLY               3247
-#define IDSC_FILEEXISTS                 3248
-#define IDSC_INVALIDFLAG                3249
-#define IDSC_NOMOREHANDLES              3250
-#define IDSC_FILEPATHNOTFOUND           3102
-#define IDSC_BADPASSWORD                3251
-
-#define IDSC_REPORTFILENAME             3252
-#define IDSC_REPORT_TITLE1              3253
-#define IDSC_REPORT_TITLE2              3254
-#define IDSC_START_REPORT               3255
-#define IDSC_END_REPORT1                3256
-#define IDSC_END_REPORT2                3257
-
-#define IDSC_IMPORTNOHEADER             3258
-#define IDSC_IMPORTLINESKIPPED          3259
-#define IDSC_IMPORTKNOWNHDRS            3260
-#define IDSC_IMPORTEMPTYLINESKIPPED     3261
-#define IDSC_PWHERRORLINE               3262
-#define IDSC_PWHISTORYSKIPPED           3263
-#define IDSC_IMPORTCONFLICTS1           3264
-#define IDSC_IMPORTCONFLICTS2           3265
-#define IDSC_IMPORTINVALIDFIELD         3266
-#define IDSC_READNUMBER                 3267
-#define IDSC_IMPORTNOPASSWORD           3268
-#define IDSC_IMPORTNOTITLE              3269
-#define IDSC_VALIDATEUUID               3270
-#define IDSC_VALIDATEPWH                3271
-#define IDSC_IMPORTWARNINGHDR           3272
-#define IDSC_IMPORTWARNING1             3273
-#define IDSC_IMPORTWARNING1A            3274
-#define IDSC_IMPORTWARNING2             3275
-#define IDSC_IMPORTWARNING2A            3276
-#define IDSC_IMPORTWARNING3             3277
-#define IDSC_ALIAS                      3278
-#define IDSC_SHORTCUT                   3279
-#define IDSC_RPTVALIDATE                3280
-#define IDSC_FNORMAL                    3281
-#define IDSC_FALIAS                     3282
-#define IDSC_FSHORTCUT                  3283
-#define IDSC_FALIASBASE                 3284
-#define IDSC_FSHORTCUTBASE              3285
-#define IDSC_EQUALS                     3286
-#define IDSC_DOESNOTEQUAL               3287
-#define IDSC_BEGINSWITH                 3288
-#define IDSC_DOESNOTBEGINSWITH          3289
-#define IDSC_ENDSWITH                   3290
-#define IDSC_DOESNOTENDWITH             3291
-#define IDSC_CONTAINS                   3292
-#define IDSC_DOESNOTCONTAIN             3293
-#define IDSC_IS                         3294
-#define IDSC_ISNOT                      3295
-#define IDSC_ISPRESENT                  3296
-#define IDSC_ISNOTPRESENT               3297
-#define IDSC_ISACTIVE                   3298
-#define IDSC_ISINACTIVE                 3299
-#define IDSC_SET                        3300
-#define IDSC_NOTSET                     3301
-#define IDSC_INVALID                    3302
-#define IDSC_BETWEEN                    3303
-#define IDSC_LESSTHAN                   3304
-#define IDSC_LESSTHANEQUAL              3305
-#define IDSC_GREATERTHAN                3306
-#define IDSC_GREATERTHANEQUAL           3307
-#define IDSC_BEFORE                     3308
-#define IDSC_AFTER                      3309
-#define IDSC_CASE_INSENSITIVE           3310
-#define IDSC_CASE_SENSITIVE             3311
-#define IDSC_EXPIRED                    3312
-#define IDSC_WILLEXPIRE                 3313
-#define IDSC_EXPIRE_IN_DAYS             3314
-#define IDSC_SEEPWHISTORYFILTERS        3315
-#define IDSC_SEEPWPOLICYFILTERS         3316
-#define IDSC_CANTPROCESSDBFILTERS       3317
-#define IDSC_INVALID_SCHEMA             3318
-#define IDSC_INVALID_SCHEMA_VER         3319
-#define IDSC_MISSING_SCHEMA_VER         3320
-#define IDSC_MISSING_XML_VER            3321
-#define IDSC_INVALID_XML_VER1           3322
-#define IDSC_INVALID_XML_VER2           3323
-#define IDSC_AND                        3324
-#define IDSC_OR                         3325
-#define IDSC_XMLLOCK_CFG_FAILED         3326
-#define IDSC_XMLCREATE_CFG_FAILED       3327
-#define IDSC_SAX2FATALERROR             3328
-#define IDSC_SAX2ERROR                  3329
-#define IDSC_SAX2WARNING                3330
-#define IDSC_FILTEREXISTS               3331
-#define IDSC_EXPATNODELIMITER           3332
-#define IDSC_EXPATBADDELIMITER          3333
-#define IDSC_EXPATFTYPEMISSING          3334
-#define IDSC_EXPATUNKNELEMENT           3335
-#define IDSC_EXPATUNEXPECTED            3336
-#define IDSC_EXPATMISSINGTG             3337
-#define IDSC_EXPATINVALIDDATA           3338
-#define IDSC_EXPATMISSINGDT             3339
-#define IDSC_EXPATMISSINGPWH            3340
-#define IDSC_EXPATEXCEEDMAXOCCURS       3341
-<<<<<<< HEAD
-#define IDSC_EXPATDATETMISSING          3342
-#define IDSC_EXPATUNEXPFILTERFLD        3343
-#define IDSC_MISSINGXSD                 3344
-#define IDSC_CANTVALIDATEXML            3345
-#define IDSC_FILTERSKEPT                3346
-
-=======
-#define IDSC_EXPATMISSINGTELM           3342
-#define IDSC_EXPATUNEXPFILTERFLD        3343
-#define IDSC_EXPATBADDATA               3344
-#define IDSC_MISSINGXSD                 3345
-#define IDSC_CANTVALIDATEXML            3346
-#define IDSC_FILTERSKEPT                3347
-
->>>>>>> 030bcd39
+//{{NO_DEPENDENCIES}}
+
+// Non-editable by VS2005
+
+#define IDSC_PASSWORDTOOSHORT           3000
+#define IDSC_PASSWORDPOOR               3001
+#define IDSC_EXPORTHEADER               3002
+#define IDSC_EXPHDRGROUPTITLE           3003
+#define IDSC_EXPHDRUSERNAME             3004
+#define IDSC_EXPHDRPASSWORD             3005
+#define IDSC_EXPHDRURL                  3006
+#define IDSC_EXPHDRAUTOTYPE             3007
+#define IDSC_EXPHDRCTIME                3008
+#define IDSC_EXPHDRPMTIME               3009
+#define IDSC_EXPHDRATIME                3010
+#define IDSC_EXPHDRXTIME                3011
+#define IDSC_EXPHDRRMTIME               3012
+#define IDSC_EXPHDRPWHISTORY            3013
+#define IDSC_EXPHDRNOTES                3014
+#define IDSC_IMPMISSINGQUOTE            3015
+#define IDSC_IMPINVALIDINPUT            3017
+#define IDSC_IMPINVALIDPWH              3018
+#define IDSC_NOLOCKACCESS               3019
+#define IDSC_CANTREADLOCKER             3021
+#define IDSC_INTERNALLOCKERROR          3022
+#define IDSC_SYSTEMLOCKERROR            3023
+#define IDSC_LOCKFILEPATHNF             3024
+#define IDSC_LOCKUNKNOWNERROR           3025
+#define IDSC_NUMPROCESSED               3026
+#define IDSC_AUTOTYPE                   3027
+#define IDSC_NOCONFIGLOCK               3028
+#define IDSC_CANTCREATEXMLCFG           3029
+#define IDSC_CANTUPDATEXMLCFG           3030
+#define IDSC_CANTDETERMINECFG           3031
+#define IDSC_CANTUSECONFIGFILE          3032
+#define IDSC_PWHERROR                   3033
+#define IDSC_INVALIDHEADER              3034
+#define IDSC_INVALIDPWHSTATUS           3035
+#define IDSC_INVALIDNUMOLDPW            3036
+#define IDSC_INVALIDDATETIME            3037
+#define IDSC_INVALIDPWLENGTH            3038
+#define IDSC_FIELDTOOSHORT              3039
+#define IDSC_FIELDTOOLONG               3040
+#define IDSC_INVALIDSEPARATER           3041
+#define IDSC_CANTXMLVALIDATE            3042
+#define IDSC_MSXMLPARSEERROR            3043
+#define IDSC_MSXMLBADCREATESCHEMA       3044
+#define IDSC_XMLVALIDATION              3045
+#define IDSC_XMLIMPORT                  3046
+#define IDSC_NOMSXMLREADER              3047
+#define IDSC_XMLHEADER                  3048
+#define IDSC_XMLFILEERROR               3049
+#define IDSC_XMLLOADFAILURE             3050
+#define IDSC_XMLSAVEFAILURE             3051
+#define IDSC_SAXERRORPWH                3052
+#define IDSC_MSXMLSAXGENERROR           3053
+#define IDSC_XERCESSAXGENERROR          3054
+#define IDSC_EXPHDRGROUP                3055
+#define IDSC_EXPHDRTITLE                3056
+#define IDSC_EXPHDRPWPOLICY             3057
+#define IDSC_EXPHDRXTIMEINT             3058
+#define IDSC_XERCESPARSEERROR           3059
+#define IDCS_XERCESEXCEPTION            3060
+#define IDCS_XERCESOUTOFMEMORY          3061
+#define IDSC_EXPATPARSEERROR            3062
+
+#define IDSC_CONFIG_NONE                3230
+#define IDSC_CONFIG_REGISTRY            3231
+#define IDSC_CONFIG_FILE_RO             3232
+#define IDSC_CONFIG_FILE_RW             3233
+
+#define IDSC_IMPORTNUMBER               3240
+#define IDSC_IMPORTFAILURE              3241
+#define IDSC_IMPORTHDR                  3242
+#define IDSC_IMPORTMISSINGCOLS          3243
+#define IDSC_IMPORTNOCOLS               3244
+#define IDSC_READ_ERROR                 3245
+#define IDSC_ENCODING_PROBLEM           3246
+
+#define IDSC_FILEREADONLY               3247
+#define IDSC_FILEEXISTS                 3248
+#define IDSC_INVALIDFLAG                3249
+#define IDSC_NOMOREHANDLES              3250
+#define IDSC_FILEPATHNOTFOUND           3102
+#define IDSC_BADPASSWORD                3251
+
+#define IDSC_REPORTFILENAME             3252
+#define IDSC_REPORT_TITLE1              3253
+#define IDSC_REPORT_TITLE2              3254
+#define IDSC_START_REPORT               3255
+#define IDSC_END_REPORT1                3256
+#define IDSC_END_REPORT2                3257
+
+#define IDSC_IMPORTNOHEADER             3258
+#define IDSC_IMPORTLINESKIPPED          3259
+#define IDSC_IMPORTKNOWNHDRS            3260
+#define IDSC_IMPORTEMPTYLINESKIPPED     3261
+#define IDSC_PWHERRORLINE               3262
+#define IDSC_PWHISTORYSKIPPED           3263
+#define IDSC_IMPORTCONFLICTS1           3264
+#define IDSC_IMPORTCONFLICTS2           3265
+#define IDSC_IMPORTINVALIDFIELD         3266
+#define IDSC_READNUMBER                 3267
+#define IDSC_IMPORTNOPASSWORD           3268
+#define IDSC_IMPORTNOTITLE              3269
+#define IDSC_VALIDATEUUID               3270
+#define IDSC_VALIDATEPWH                3271
+#define IDSC_IMPORTWARNINGHDR           3272
+#define IDSC_IMPORTWARNING1             3273
+#define IDSC_IMPORTWARNING1A            3274
+#define IDSC_IMPORTWARNING2             3275
+#define IDSC_IMPORTWARNING2A            3276
+#define IDSC_IMPORTWARNING3             3277
+#define IDSC_ALIAS                      3278
+#define IDSC_SHORTCUT                   3279
+#define IDSC_RPTVALIDATE                3280
+#define IDSC_FNORMAL                    3281
+#define IDSC_FALIAS                     3282
+#define IDSC_FSHORTCUT                  3283
+#define IDSC_FALIASBASE                 3284
+#define IDSC_FSHORTCUTBASE              3285
+#define IDSC_EQUALS                     3286
+#define IDSC_DOESNOTEQUAL               3287
+#define IDSC_BEGINSWITH                 3288
+#define IDSC_DOESNOTBEGINSWITH          3289
+#define IDSC_ENDSWITH                   3290
+#define IDSC_DOESNOTENDWITH             3291
+#define IDSC_CONTAINS                   3292
+#define IDSC_DOESNOTCONTAIN             3293
+#define IDSC_IS                         3294
+#define IDSC_ISNOT                      3295
+#define IDSC_ISPRESENT                  3296
+#define IDSC_ISNOTPRESENT               3297
+#define IDSC_ISACTIVE                   3298
+#define IDSC_ISINACTIVE                 3299
+#define IDSC_SET                        3300
+#define IDSC_NOTSET                     3301
+#define IDSC_INVALID                    3302
+#define IDSC_BETWEEN                    3303
+#define IDSC_LESSTHAN                   3304
+#define IDSC_LESSTHANEQUAL              3305
+#define IDSC_GREATERTHAN                3306
+#define IDSC_GREATERTHANEQUAL           3307
+#define IDSC_BEFORE                     3308
+#define IDSC_AFTER                      3309
+#define IDSC_CASE_INSENSITIVE           3310
+#define IDSC_CASE_SENSITIVE             3311
+#define IDSC_EXPIRED                    3312
+#define IDSC_WILLEXPIRE                 3313
+#define IDSC_EXPIRE_IN_DAYS             3314
+#define IDSC_SEEPWHISTORYFILTERS        3315
+#define IDSC_SEEPWPOLICYFILTERS         3316
+#define IDSC_CANTPROCESSDBFILTERS       3317
+#define IDSC_INVALID_SCHEMA             3318
+#define IDSC_INVALID_SCHEMA_VER         3319
+#define IDSC_MISSING_SCHEMA_VER         3320
+#define IDSC_MISSING_XML_VER            3321
+#define IDSC_INVALID_XML_VER1           3322
+#define IDSC_INVALID_XML_VER2           3323
+#define IDSC_AND                        3324
+#define IDSC_OR                         3325
+#define IDSC_XMLLOCK_CFG_FAILED         3326
+#define IDSC_XMLCREATE_CFG_FAILED       3327
+#define IDSC_SAX2FATALERROR             3328
+#define IDSC_SAX2ERROR                  3329
+#define IDSC_SAX2WARNING                3330
+#define IDSC_FILTEREXISTS               3331
+#define IDSC_EXPATNODELIMITER           3332
+#define IDSC_EXPATBADDELIMITER          3333
+#define IDSC_EXPATFTYPEMISSING          3334
+#define IDSC_EXPATUNKNELEMENT           3335
+#define IDSC_EXPATUNEXPECTED            3336
+#define IDSC_EXPATMISSINGTG             3337
+#define IDSC_EXPATINVALIDDATA           3338
+#define IDSC_EXPATMISSINGDT             3339
+#define IDSC_EXPATMISSINGPWH            3340
+#define IDSC_EXPATEXCEEDMAXOCCURS       3341
+#define IDSC_EXPATMISSINGTELM           3342
+#define IDSC_EXPATUNEXPFILTERFLD        3343
+#define IDSC_EXPATBADDATA               3344
+#define IDSC_MISSINGXSD                 3345
+#define IDSC_CANTVALIDATEXML            3346
+#define IDSC_FILTERSKEPT                3347