# SOME DESCRIPTIVE TITLE.
# Copyright (C) YEAR THE PACKAGE'S COPYRIGHT HOLDER
# This file is distributed under the same license as the PACKAGE package.
# FIRST AUTHOR <EMAIL@ADDRESS>, YEAR.
#
msgid ""
msgstr ""
"Project-Id-Version: PACKAGE VERSION\n"
"Report-Msgid-Bugs-To: \n"
"POT-Creation-Date: 2018-12-08 14:36+0300\n"
"PO-Revision-Date: 2018-12-08 14:36+0300\n"
"Last-Translator: Andrey Kuznetsov <pm_kan@users.sourceforge.net>\n"
"Language-Team: LANGUAGE <LL@li.org>\n"
"MIME-Version: 1.0\n"
"Content-Type: text/plain; charset=UTF-8\n"
"Content-Transfer-Encoding: 8bit\n"

# msgid/msgstr fields for Accelerator keys
# Format is: "ID:xxxxxx:VACS+X" where:
#    ID:xxxxx = the menu ID corresponding to the accelerator
#    V = Virtual key (or blank if not used) - nearly always set!
#    A = Alt key     (or blank if not used)
#    C = Ctrl key    (or blank if not used)
#    S = Shift key   (or blank if not used)
#    X = upper case character
# e.g. "V CS+Q" == Ctrl + Shift + 'Q'

# ONLY Accelerator Keys with corresponding alphanumeric characters can be
# updated i.e. function keys (F2), special keys (Delete, HoMe) etc. will not.

# ONLY change the msgstr field. Do NOT change any other.
# If you do not want to change an Accelerator Key, copy msgid to msgstr
# поля msgid/msgstr для горячих клавиш
# Формат: "ID:xxxxxx:VACS+X" где:
#    ID:xxxxx = menu ID для соответствующей горячей клавиши
#    V = Virtual key (пусто, если не используется) - установлено почти всегда!
#    A = Alt key     (пусто, если не используется)
#    C = Ctrl key    (пусто, если не используется)
#    S = Shift key   (пусто, если не используется)
#    X = символ в верхнем регистре
# напр. "V CS+Q" == Ctrl + Shift + 'Q'
# ТОЛЬКО горячие клавиши с буквенными или числовыми символами могут быть изменены. Функциональные клавиши (F2), специальные клавиши (Delete, Home) и т. п. не должны изменяться.
# Только поле msgstr может быть изменено. НЕ ИЗМЕНЯЙТЕ другие поля.
# Если вы не хотите изменять горячую клавишу, просто скопируйте значение поля msgid в поле msgstr
# Соглашения о русскоязычном переводе.
# В переводе использована следующая терминология (её следует придерживаться во всём файле):
# database - контейнер
# entry - элемент
# autotype - автонабор
# instance - экземпляр
# field - поле
# safe combination - пароль/пароль для контейнера (в зависимости от размера метки)
# Flattened list - Простой список
# Nested tree - Древовидный список
# Group - группа
# Notes - заметки
# Run command - выполнить команду
# Browse to URL - перейти по ссылке
# Password Expiry (Time|Date) Interval - срок действия пароля (напр. 10 дней)
# Password Expiry (Time|Date) - дата истечения пароля (напр. 10.11.2013)
# Virtual keyboard - экранная клавиатура
# Base entry - исходный элемент
# Legacy - в раскладках клавиатуры "традиционная"
# Generate password - создать пароль
# Undo - вернуть
# Redo - повторить
# Failsafe Backup - Аварийная резервная копия
# Original - исходный
# Configuration file - файл настроек
# В главном меню, по аналогии с другими программами
# "Edit" - "Правка"
# "View" - "Вид"
# "Manage" - "Сервис"


#. Resource IDs: (3263)
msgid "  All Password History ignored."
msgstr "  Вся история паролей проигнорирована."

#. Resource IDs: (3040)
msgid "  Field is too long."
msgstr "  Поле слишком велико."

#. Resource IDs: (3039)
msgid "  Field is too short."
msgstr "  Поле слишком мало."

#. Resource IDs: (3069)
msgid "  Field length is incorrect."
msgstr "  Некорректная длина файла."

#. Resource IDs: (3037)
msgid "  Invalid date/time value."
msgstr "  Недопустимое значение даты/времени."

#. Resource IDs: (3041)
msgid "  Invalid field separator character found - only a single blank is allowed between fields."
msgstr "  Обнаружен недопустимый разделитель полей. В качестве разделителя может использовать только одиночный пробел."

#. Resource IDs: (3034)
#, c-format
msgid "  Invalid header: '%ls' (must be 5 hexadecimal characters)."
msgstr "  Недопустимый заголовок: «%ls» (должен состоять из 5 шестнадцатеричных цифр)."

#. Resource IDs: (3036)
#, c-format
msgid "  Invalid number of saved old passwords %d."
msgstr "  Недопустимое количество сохранённых паролей %d."

#. Resource IDs: (3070)
msgid "  Invalid password length found (differs from length of following password)."
msgstr "  Неверная длина пароля (отличается от длины указанного пароля)."

#. Resource IDs: (3038)
msgid "  Invalid password length found (not a hexadecimal number)."
msgstr "  Недопустимая длина пароля (не является шестнадцатеричным числом)."

#. Resource IDs: (3035)
#, c-format
msgid "  Invalid status value: %d (must be either 0 or 1)."
msgstr "  Недопустимое значение статуса: %d (должно быть 0 или 1)"

#. Resource IDs: (5367)
msgid " 'AutoType'"
msgstr " 'Автонабор'"

#. Resource IDs: (5368)
msgid " 'Creation Time'"
msgstr " 'Время создания'"

# Действие по двойному клику (Double click action)
#. Resource IDs: (5704)
msgid " 'DCA'"
msgstr " 'По дв. клику'"

#. Resource IDs: (5720)
msgid " 'Email'"
msgstr "'E-mail'"

#. Resource IDs: (5541)
msgid " 'Group'"
msgstr " 'Группа'"

# В отчёте о поиске
#. Resource IDs: (5980)
msgid " 'Has Attachments'"
msgstr " 'Есть вложения'"

# В диалоге сравнения контейнеров
#. Resource IDs: (5941)
msgid " 'Keyboard Shortcut'"
msgstr " 'Горячая клавиша'"

#. Resource IDs: (5370)
msgid " 'Last Access Time'"
msgstr " 'Время последнего доступа'"

#. Resource IDs: (5365)
msgid " 'Notes'"
msgstr " 'Заметки'"

# В отчёте о сравнении (сводка)
#. Resource IDs: (5691)
msgid " 'Password Expiry Time Interval'"
msgstr " 'Срок действия пароля'"

# В отчёте о сравнении (сводка)
#. Resource IDs: (5371)
msgid " 'Password Expiry Time'"
msgstr " 'Дата окончания действия пароля'"

#. Resource IDs: (5373)
msgid " 'Password History'"
msgstr " 'История паролей'"

# Имя поля в фильтре
#. Resource IDs: (5369)
msgid " 'Password Modification Time'"
msgstr " 'Время изменения пароля'"

#. Resource IDs: (5509)
msgid " 'Password Policy'"
msgstr " 'Политика создания паролей'"

#. Resource IDs: (5364)
msgid " 'Password'"
msgstr " 'Пароль'"

#. Resource IDs: (5909)
msgid " 'Policy Name'"
msgstr " 'Название политики'"

# Имя поля в фильтре
#. Resource IDs: (5372)
msgid " 'Record Modification Time'"
msgstr " 'Время изменения элемента'"

#. Resource IDs: (5655)
msgid " 'Run Command'"
msgstr " 'Выполнить команду'"

# Действие по Shift+двойной клик (Shift+Double click action)
#. Resource IDs: (5874)
msgid " 'Shift+DCA'"
msgstr " 'По Shift+дв. клик'"

#. Resource IDs: (5542)
msgid " 'Title'"
msgstr " 'Заголовок'"

#. Resource IDs: (5366)
msgid " 'URL'"
msgstr " 'Ссылка'"

#. Resource IDs: (5543)
msgid " 'User'"
msgstr " 'Пользователь'"

#. Resource IDs: (5864)
msgid " 'protected'"
msgstr " 'защищён'"

#. Resource IDs: (5843)
msgid " 'symbols'"
msgstr " 'символов'"

# урезано, в click/double click action
#. Resource IDs: (4011)
msgid " (application default)"
msgstr "(по умолчанию)"

#. Resource IDs: (5781)
#, c-format
msgid " / renamed %d"
msgstr " / переименовано %d"

#. Resource IDs: (5782)
#, c-format
msgid " / skipped %d"
msgstr " / пропущено %d"

#. Resource IDs: (5783)
#, c-format
msgid " / with Password History errors %d"
msgstr " / с ошибками в истории паролей %d"

# Используется для автоименования элементов при копировании
#. Resource IDs: (5307)
#, c-format
msgid " Copy # %d"
msgstr " (копия № %d)"

# Используется в фильтре для DCA (начинается с пробела для того, чт. было первым в списке)
#. Resource IDs: (4000)
#, c-format
msgid " Current default (%ls)"
msgstr " Текущие умолчания (%ls)"

# Используется для автоименования элементов при перетаскивании
#. Resource IDs: (5411)
#, fuzzy, c-format
msgid " Drag # %d"
msgstr " (перетянуто № %d)"

#. Resource IDs: (3387)
#, c-format
msgid " Duplicate # %d"
msgstr " (дубликат № %d)"

# Используется для автоименования элементов при импортировании из неродных форматов
#. Resource IDs: (3240)
#, c-format
msgid " Import # %d"
msgstr " (импортировано № %d)"

# Часть сообщения об ошибке, отображаемого при открытии контейнера, заблокированного другим экземпляром Password Safe. Process ID  -- PID блокирующего экземпляра.
#. Resource IDs: (5234)
#, c-format
msgid " [Process ID=%s]"
msgstr " [Process ID=%s]"

#. Resource IDs: (5651)
msgid "! Edit externally"
msgstr "! Открыть во внешнем редакторе"

#. Resource IDs: (5877)
#, c-format
msgid "# characters: %d"
msgstr " символов: %d"

# placeholder in dialog
#. Resource IDs: (1198)
msgid "#attachments"
msgstr "#attachments"

# placeholder in dialog
#. Resource IDs: (1460)
msgid "#description"
msgstr "#description"

# placeholder in dialog
#. Resource IDs: (1194)
msgid "#entries"
msgstr "#entries"

# placeholder in dialog
#. Resource IDs: (1192)
msgid "#format"
msgstr "#format"

# placeholder in dialog
#. Resource IDs: (1193)
msgid "#groups"
msgstr "#groups"

# placeholder in dialog
#. Resource IDs: (1459)
msgid "#name"
msgstr "#name"

# placeholder in dialog
#. Resource IDs: (1256)
msgid "#unkflds"
msgstr "#unkflds"

# placeholder in dialog
#. Resource IDs: (1255)
msgid "#uuid"
msgstr "#uuid"

# placeholder in dialog
#. Resource IDs: (1197)
msgid "#what"
msgstr "#what"

# placeholder in dialog
#. Resource IDs: (1196, 1199)
msgid "#when"
msgstr "#when"

# placeholder in dialog
#. Resource IDs: (1195)
msgid "#who"
msgstr "#who"

# AFX_IDP_ARCH_BADCLASS
#. Resource IDs: (61878)
#, c-format
msgid "%1 contained an unexpected object."
msgstr "%1 содержит непредусмотренный объект."

# AFX_IDP_FILE_BAD_PATH
#. Resource IDs: (61859)
#, c-format
msgid "%1 contains an incorrect path."
msgstr "%1 содержит недопустимый путь."

# AFX_IDP_ARCH_BADSCHEMA
#. Resource IDs: (61879)
#, c-format
msgid "%1 contains an incorrect schema."
msgstr "%1 содержит неправильную схему."

# AFX_IDP_ARCH_BADINDEX
#. Resource IDs: (61877)
#, c-format
msgid "%1 has a bad format."
msgstr "%1 имеет неправильный формат."

# AFX_IDP_FILE_NOT_FOUND
#. Resource IDs: (61858)
#, c-format
msgid "%1 was not found."
msgstr "Файл %1 не найден."

# AFX_IDP_SCRIPT_ERROR
#. Resource IDs: (61744)
#, c-format
msgid "%1: %2\nContinue running script?"
msgstr "%1: %2\nПродолжить выполнение сценария?"

# AFX_IDP_FAILED_INVALID_PATH
#. Resource IDs: (61729)
#, c-format
msgid "%1\nCannot find this file.\nVerify that the correct path and file name are given."
msgstr "%1\nНе удаётся найти этот файл.\nПроверьте правильность указания пути и имени файла."

# AFX_IDS_AUTOSAVE_RECOVERED
#. Resource IDs: (62186)
#, c-format
msgid "%Ts [Recovered]"
msgstr "%Ts [восстановленный]"

#. Resource IDs: (5450)
#, c-format
msgid "%d"
msgstr "%d"

#. Resource IDs: (5816)
#, c-format
msgid "%d entries exported"
msgstr "%d элементов экспортировано"

#. Resource IDs: (5817)
#, c-format
msgid "%d entries synchronized"
msgstr "%d элементов синхронизировано"

#. Resource IDs: (5240)
#, c-format
msgid "%d items"
msgstr "%d элементов"

#. Resource IDs: (5275)
#, c-format
msgid "%d of %d matches."
msgstr "%d из %d совпадений."

# в панели статуса количество отфильтрованных элементов
#. Resource IDs: (5609)
#, c-format
msgid "%d/%d items"
msgstr "%d/%d элементов"

#. Resource IDs: (3445)
#, c-format
msgid "%ls - Copied %ls"
msgstr "%ls — скопировано %ls"

#. Resource IDs: (3431)
#, fuzzy, c-format
msgid "%ls - Imported %ls"
msgstr "%ls — Импортировано %ls"

#. Resource IDs: (3432)
#, fuzzy, c-format
msgid "%ls - Merged %ls"
msgstr "%ls — объединено %ls"

#. Resource IDs: (3444)
#, c-format
msgid "%ls - Sync'd %ls"
msgstr "%ls — синхронизировано %ls"

#. Resource IDs: (3389)
#, fuzzy, c-format
msgid "%ls has an empty %ls.\n"
msgstr "у %ls пустой %ls.\n"

#. Resource IDs: (3374)
#, c-format
msgid "%ls not found. Cannot update entry's password.\n"
msgstr "%ls не найден. Невозможно обновить пароль для элемента.\n"

# Ex.: "Saved by: qq on MAIN"
#. Resource IDs: (3382)
#, c-format
msgid "%ls on %ls"
msgstr "%ls на %ls"

#. Resource IDs: (3252)
#, c-format
msgid "%ls%ls%ls_Report.txt"
msgstr "%ls%ls%ls_Report.txt"

#. Resource IDs: (3384)
#, fuzzy, c-format
msgid "%ls, Title=\"%ls\", User=\"%ls\" already exists in your database or in the Import file. Added imported entry with title=\"%ls\".\n"
msgstr "%ls, с заголовком «%ls» и именем пользователя «%ls» уже существует в контейнере или импортируемом файле. Импортированный элемент добавлен с заголовком «%ls».\n"

#. Resource IDs: (3032)
#, c-format
msgid "%ls\n\nThe configuration file will not be used."
msgstr "%ls\n\nФайл настроек не будет использоваться."

# number of groups: X (Y empty)
#. Resource IDs: (5878)
#, c-format
msgid "%s (%s empty)"
msgstr "%s (пустых: %s)"

#. Resource IDs: (5934)
#, c-format
msgid "%s (%s)"
msgstr "%s (%s)"

#. Resource IDs: (5064)
#, c-format
msgid "%s (*%s)|*%s||"
msgstr "%s (*%s)|*%s||"

#. Resource IDs: (5841)
#, fuzzy, c-format
msgid "%s (database-specific)"
msgstr "%s (связан с контейнером)"

#. Resource IDs: (5907)
#, c-format
msgid "%s - Drag & Drop %s"
msgstr "%s — перетянуто %s"

# Ex.: Unable to create intermediate backup ...
#. Resource IDs: (5998)
#, c-format
msgid "%s Do you wish to save changes to your database without it?"
msgstr "%s Пропустить создание копии и сохранить изменения?"

#. Resource IDs: (5796)
#, c-format
msgid "%s Either try to save database with another name or exit without saving."
msgstr "%s Сохраните контейнер под другим именем или выйдите без сохранения."

#. Resource IDs: (5318)
#, c-format
msgid "%s \n\nCan't open file. Please choose another."
msgstr "%s \n\nНевозможно открыть файл. Пожалуйста, выберите другой."

#. Resource IDs: (5865)
#, fuzzy, c-format
msgid "%s failed"
msgstr "%s неудачно"

# Ex.: "Text file being exported: foo.txt"
#. Resource IDs: (5453)
#, c-format
msgid "%s file being exported: %s"
msgstr "%s файл экспортирован: %s"

# Ex.: "Text file being imported: foo.txt"
#. Resource IDs: (5451)
#, c-format
msgid "%s file being imported: %s"
msgstr "%s файл импортирован: %s"

#. Resource IDs: (5211)
#, c-format
msgid "%s is a directory"
msgstr "%s является каталогом"

# Предупреждение при редактировании настроек в RO режиме
#. Resource IDs: (6020)
#, c-format
msgid "%s. Preferences that are saved in the database can't be changed and are disabled."
msgstr "%s. Изменение сохраняемых в контейнере параметров заблокировано."

#. Resource IDs: (5473)
#, c-format
msgid "%sA newer release is available.%s"
msgstr "%sДоступна новая версия.%s"

#. Resource IDs: (5474)
#, c-format
msgid "%sCould not read server version data.%s"
msgstr "%sНевозможно получить с сервера данные о версии.%s"

#. Resource IDs: (5471)
#, c-format
msgid "%sCouldn't contact server.%s"
msgstr "%sНевозможно соединиться с сервером.%s"

#. Resource IDs: (5472)
#, c-format
msgid "%sThis is the latest release!%s"
msgstr "%sУ вас самая новая версия!%s"

#. Resource IDs: (5320)
#, c-format
msgid "%s\n\nCould not open file for reading!"
msgstr "%s\n\nНевозможно открыть файл для чтения!"

#. Resource IDs: (5325)
#, c-format
msgid "%s\n\nCould not open file for writing!"
msgstr "%s\n\nНевозможно открыть файл для записи!"

#. Resource IDs: (5312)
#, c-format
msgid "%s\n\nFile corrupt or truncated!\nData may have been lost or modified.\nContinue anyway?"
msgstr "%s\n\nФайл повреждён или усечён!\nВозможно изменение или потеря данных.\nВсё равно продолжить?"

#. Resource IDs: (5329)
#, c-format
msgid "%s\n\nFile is currently locked by %s"
msgstr "%s\n\nФайл заблокирован %s"

#. Resource IDs: (5336)
#, c-format
msgid "%s\n\nInvalid format"
msgstr "%s\n\nНедопустимый формат"

#. Resource IDs: (5321)
#, c-format
msgid "%s\n\nUnknown error"
msgstr "%s\n\nНеопознанная ошибка"

#. Resource IDs: (5728)
msgid "&Abort"
msgstr "&Прервать"

#. Resource IDs: (32202 - Menu, 32202 - MenuEx)
msgid "&About Password Safe..."
msgstr "&О Password Safe..."

#. Resource IDs: (32051 - Menu, 32051 - MenuEx)
msgid "&Add Entry..."
msgstr "&Добавить элемент..."

#. Resource IDs: (32139 - MenuEx)
msgid "&Add/Edit Font"
msgstr "Шрифт в диалоге &Вставки/Редактирования"

#. Resource IDs: (1026, 1306)
msgid "&Apply"
msgstr "&Применить"

#. Resource IDs: (32114 - MenuEx)
msgid "&Apply current"
msgstr "&Применить текущий"

#. Resource IDs: (1357)
msgid "&Autotype:"
msgstr "&Автонабор:"

#. Resource IDs: (32072 - Menu, 32072 - MenuEx, 5297)
msgid "&Browse to URL"
msgstr "Пе&рейти по ссылке"

#. Resource IDs: (32151 - MenuEx)
msgid "&Change Safe Combination..."
msgstr "&Изменить пароль для контейнера..."

#. Resource IDs: (32105 - MenuEx)
msgid "&Classic Toolbar"
msgstr "&Классическая панель инструментов"

#. Resource IDs: (32252 - Menu)
msgid "&Clear Recent History"
msgstr "&Очистить историю"

#. Resource IDs: (32008 - MenuEx)
msgid "&Clear Recent Safe List"
msgstr "О&чистить список ранее использованных контейнеров"

#. Resource IDs: (5606)
msgid "&Clear current"
msgstr "&Очистить текущий"

#. Resource IDs: (32004 - Menu, 32004 - MenuEx)
msgid "&Close"
msgstr "&Закрыть"

# Элемент меню отчётов
#. Resource IDs: (32120 - MenuEx)
msgid "&Compare"
msgstr "&Сравнение"

#. Resource IDs: (1403, 5548)
msgid "&Continue"
msgstr "П&родолжить"

#. Resource IDs: (1343, 34102)
msgid "&Copy"
msgstr "&Копировать"

#. Resource IDs: (32066 - Menu, 32066 - MenuEx, 5299)
msgid "&Copy Password to Clipboard"
msgstr "&Копировать пароль в буфер обмена"

#. Resource IDs: (1344, 1405, 32055 - MenuEx, 34104)
msgid "&Delete"
msgstr "&Удалить"

#. Resource IDs: (32056 - MenuEx)
msgid "&Delete Entry"
msgstr "&Удалить элемент"

#. Resource IDs: (32057 - Menu, 32057 - MenuEx)
msgid "&Delete Group"
msgstr "&Удалить группу"

#. Resource IDs: (5302)
msgid "&Delete from Recent Entry List"
msgstr "&Удалить из списка ранее использованных"

#. Resource IDs: (1015, 1038)
msgid "&Don't ask me again"
msgstr "&Не спрашивать снова"

#. Resource IDs: (1015)
msgid "&Don't remind me again"
msgstr "&Не напоминать снова"

#. Resource IDs: (32107 - MenuEx)
#, fuzzy
msgid "&Dragbar visible"
msgstr "Пане&ль Dragbar"

#. Resource IDs: (32063 - Menu, 32063 - MenuEx)
msgid "&Duplicate Entry"
msgstr "Ду&блировать элемент"

#. Resource IDs: (32086 - Menu)
msgid "&Duplicate Group"
msgstr "Ду&блировать группу"

#. Resource IDs: (1356)
msgid "&E-mail:"
msgstr "&E-mail:"

# главное меню, диалог управления фильтрами/политиками
#. Resource IDs: (1342, 1472, 32050 - PopupMenuEx)
msgid "&Edit"
msgstr "&Правка"

#. Resource IDs: (32081 - Menu, 32081 - MenuEx)
msgid "&Edit Base entry"
msgstr "&Редактировать исходный элемент"

#. Resource IDs: (1346)
msgid "&Export"
msgstr "&Экспорт"

#. Resource IDs: (32001 - PopupMenuEx)
msgid "&File"
msgstr "&Файл"

# Элемент меню экспорта
#. Resource IDs: (32028 - MenuEx)
msgid "&Filtered entries to PasswordSafe..."
msgstr "&Отобранные в PasswordSafe..."

#. Resource IDs: (32112 - PopupMenuEx)
msgid "&Filters"
msgstr "&Фильтры пользователя"

# Элемент меню отчётов
#. Resource IDs: (32121 - MenuEx)
msgid "&Find"
msgstr "&Поиск"

#. Resource IDs: (32079 - MenuEx)
# пункт меню
msgid "&Find..."
msgstr "По&иск..."

#. Resource IDs: (2)
msgid "&Finish"
msgstr "&Закончить"

#. Resource IDs: (1088)
msgid "&Font:"
msgstr "&Шрифт:"

#. Resource IDs: (1025)
msgid "&Generate"
msgstr "&Создать"

#. Resource IDs: (32078 - Menu, 32078 - MenuEx)
msgid "&Go to Base entry"
msgstr "Перейти &к исходному элементу"

#. Resource IDs: (32200 - PopupMenuEx, 57670, 9)
msgid "&Help"
msgstr "&Помощь"

#. Resource IDs: (5246, 61457)
msgid "&Hide"
msgstr "&Скрыть"

#. Resource IDs: (5730)
msgid "&Ignore"
msgstr "&Игнорировать"

#. Resource IDs: (1345)
msgid "&Import"
msgstr "&Импорт"

# ? Ex.: Password expires In 5 days
#. Resource IDs: (1228)
#, fuzzy
msgid "&In"
msgstr "&Через"

# Хранить n предыдущих паролей
#. Resource IDs: (1143)
msgid "&Keep"
msgstr "&Хранить"

# Кнопка в диалоге политик
#. Resource IDs: (1473)
msgid "&List"
msgstr "С&писок"

#. Resource IDs: (32027 - MenuEx)
msgid "&Lock"
msgstr "За&блокировать"

#. Resource IDs: (32150 - PopupMenuEx)
msgid "&Manage"
msgstr "&Сервис"

# В подменю фильтров
#. Resource IDs: (32115 - MenuEx)
msgid "&Manage..."
msgstr "&Управление..."

# Элемент меню отчётов
#. Resource IDs: (32124 - MenuEx)
msgid "&Merge"
msgstr "&Слияние"

#. Resource IDs: (32253 - Menu)
msgid "&Minimize"
msgstr "&Свернуть"

#. Resource IDs: (1041, 1341, 5553)
msgid "&New"
msgstr "&Создать"

#. Resource IDs: (65535)
msgid "&New "
msgstr "&Создать "

#. Resource IDs: (32104 - MenuEx)
msgid "&New Toolbar"
msgstr "&Современная панель инструментов"

#. Resource IDs: (32003 - MenuEx)
msgid "&New..."
msgstr "&Создать..."

#. Resource IDs: (32113 - MenuEx)
msgid "&New/Edit Filter"
msgstr "&Создать/Редактировать фильтр"

#. Resource IDs: (2, 5438)
msgid "&No"
msgstr "&Нет"

#. Resource IDs: (32138 - MenuEx)
msgid "&Notes Font"
msgstr "Шрифт для &заметок"

#. Resource IDs: (1354)
msgid "&Notes:"
msgstr "За&метки:"

# Пароль истекает ... ?
#. Resource IDs: (1227)
#, fuzzy
msgid "&On"
msgstr " "

#. Resource IDs: (5754)
msgid "&Open"
msgstr "&Открыть"

#. Resource IDs: (32002 - MenuEx)
msgid "&Open..."
msgstr "&Открыть..."

#. Resource IDs: (32154 - MenuEx)
msgid "&Options..."
msgstr "&Настройки..."

#. Resource IDs: (32118 - MenuEx)
msgid "&Password Font"
msgstr "Шрифт для отображения &пароля"

#. Resource IDs: (1353)
msgid "&Password:"
msgstr "&Пароль:"

#. Resource IDs: (34103)
msgid "&Paste"
msgstr "&Вставить"

#. Resource IDs: (32010 - MenuEx, 32084 - Menu, 32084 - MenuEx, 32093 - Menu, 32093 - MenuEx)
msgid "&Plain Text (tab separated)..."
msgstr "&Простой текст (разделитель табуляция)..."

#. Resource IDs: (32016 - MenuEx)
msgid "&Plain Text..."
msgstr "&Простой текст..."

#. Resource IDs: (32020 - MenuEx)
msgid "&Properties"
msgstr "Сво&йства"

#. Resource IDs: (32089 - Menu)
msgid "&Protect All Entries"
msgstr "&Защитить все элементы"

#. Resource IDs: (65535 - PopupMenu)
msgid "&Recent Entries History"
msgstr "&Недавно использованные элементы"

#. Resource IDs: (5217)
msgid "&Recent Safes"
msgstr "&Недавно использованные контейнеры"

#. Resource IDs: (32111 - MenuEx)
msgid "&Refresh"
msgstr "Об&новить"

#. Resource IDs: (32119 - PopupMenuEx)
msgid "&Reports"
msgstr "&Отчёты"

#. Resource IDs: (1374)
msgid "&Reset"
msgstr "&Сброс"

#. Resource IDs: (32254 - Menu)
msgid "&Restore"
msgstr "&Восстановить"

#. Resource IDs: (5729)
msgid "&Retry"
msgstr "П&овторить"

#. Resource IDs: (32076 - Menu, 32076 - MenuEx, 5656)
msgid "&Run Command"
msgstr "&Выполнить команду"

#. Resource IDs: (32005 - MenuEx)
msgid "&Save"
msgstr "Сох&ранить"

#. Resource IDs: (1)
msgid "&Save to Disk"
msgstr "&Сохранить на диск"

#. Resource IDs: (5552)
msgid "&Search"
msgstr "&Поиск"

#. Resource IDs: (1404)
msgid "&Select"
msgstr "&Выбрать"

#. Resource IDs: (5722)
msgid "&Send Email"
msgstr "&Отправить письмо"

#. Resource IDs: (5605)
msgid "&Set current"
msgstr "&Сделать текущим"

#. Resource IDs: (1014, 5245)
msgid "&Show"
msgstr "&Показать"

#. Resource IDs: (1090)
msgid "&Size:"
msgstr "&Размер:"

#. Resource IDs: (32141 - PopupMenuEx)
#, fuzzy
msgid "&Subviews"
msgstr "С&тандартные фильтры"

#. Resource IDs: (32128 - MenuEx)
msgid "&Synchronize"
msgstr "Синх&ронизация"

#. Resource IDs: (1351, 65535)
msgid "&Title:"
msgstr "&Заголовок:"

#. Resource IDs: (32117 - MenuEx)
msgid "&Tree/List Font"
msgstr "Шрифт для элементов &дерева/списка"

#. Resource IDs: (5731)
#, fuzzy
msgid "&Try again"
msgstr "&Ввести снова"

#. Resource IDs: (34100)
msgid "&Undo"
msgstr "&Отмена"

#. Resource IDs: (32090 - Menu)
msgid "&Unprotect All Entries"
msgstr "&Снять защиту со всех элементов"

#. Resource IDs: (32127 - MenuEx)
msgid "&Unsaved Changes"
msgstr "&Несохранённые изменения"

#. Resource IDs: (1352, 65535)
msgid "&Username:"
msgstr "&Имя пользователя:"

# Элемент меню отчётов
#. Resource IDs: (32125 - MenuEx)
msgid "&Validate"
msgstr "Про&верка"

#. Resource IDs: (32101 - PopupMenuEx)
msgid "&View"
msgstr "&Вид"

#. Resource IDs: (32097 - Menu)
msgid "&View Attachment"
msgstr "Просмотр в&ложения"

#. Resource IDs: (32053 - MenuEx)
msgid "&View Entry..."
msgstr "&Просмотр элемента..."

#. Resource IDs: (5546)
msgid "&View Report"
msgstr "&Просмотр отчёта"

#. Resource IDs: (32126 - MenuEx)
msgid "&Virtual Keyboard Font"
msgstr "Шрифт для &экранной клавиатуры"

#. Resource IDs: (32013 - MenuEx, 32015 - MenuEx, 32085 - Menu, 32085 - MenuEx, 32094 - Menu, 32094 - MenuEx)
msgid "&XML format..."
msgstr "&XML формат..."

#. Resource IDs: (1, 5437)
msgid "&Yes"
msgstr "&Да"

#. Resource IDs: (32160 - MenuEx)
msgid "&Yubikey..."
msgstr "&YubiKey..."

#. Resource IDs: (8159)
msgid "'Alt Gr' (right Alt) key"
msgstr "«Alt Gr» (правый Alt)"

#. Resource IDs: (1444)
msgid "'Browse to URL' copies password to clipboard"
msgstr "«Перейти по ссылке» копирует пароль в буфер обмена"

#. Resource IDs: (5645)
msgid "'Clear Clipboard on Minimize' and Double Click Action 'Copy Password and Minimize' conflict. Please change one or both."
msgstr "Конфликт опций «Очищать буфер обмена при сворачивании» и «Свернуть после копирования пароля». Отключите одну из них."

#. Resource IDs: (5714)
msgid "'\n\nIf you would like to report this error, please reply 'Yes' below and upload this file to your Bug Report. If you reply 'No', the file will be deleted.\n\nThe diagnostic information in this file does not include any of your personal data nor any information from the database open at the time of the error.\n\nHowever, if you prefer (and the problem is repeatable with a test database), you may send us that minidump file as well as the test database.\n\nThank you for your help to improve PasswordSafe."
msgstr "»\n\nЕсли вы желаете сообщить о данной ошибке, выберите «Да» и приложите этот файл к сообщению об ошибке. Для удаления файла выберите «Нет».\n\nДанный файл не содержит персональных данных и информации из открытого на момент сбоя контейнера.\n\nНо, если проблема воспроизводится с тестовым контейнером, вы можете выслать нам данный дамп вместе с тестовым контейнером.\n\nСпасибо за помощь в улучшении Password Safe."

#. Resource IDs: (65535)
msgid "(Also used to replace periods in Title field)"
msgstr "(используется и для замены «.» в заголовке)"

#. Resource IDs: (65535)
msgid "(Double-click an entry to edit it. Entries in italics are protected and need to be unprotected first.)"
msgstr "(Для редактирования дважды щёлкните по элементу. Выделенные курсивом элементы защищены, перед редактированием с них нужно будет снять защиту.)"

# Хинт для пустой строки в выпадающем списке путей к контейнерам в диалоге открытия
#. Resource IDs: (5957)
msgid "(Empty)"
msgstr "(пусто)"

#. Resource IDs: (1097)
msgid "(Requires a restart of PasswordSafe to take effect.)"
msgstr "(Для вступления изменений в силу необходим перезапуск Password Safe)"

#. Resource IDs: (65535)
msgid "(Restart of PasswordSafe required to enable.)"
msgstr "(Для включения необходим перезапуск Password Safe)"

#. Resource IDs: (1285, 1287, 1289, 1291)
msgid "(at least"
msgstr "(не менее"

#. Resource IDs: (3310, 5524)
msgid "(case insensitive)"
msgstr "(без учёта регистра)"

#. Resource IDs: (3311, 5525)
msgid "(case sensitive)"
msgstr "(с учётом регистра)"

#. Resource IDs: (1286, 1288, 1290, 1292)
msgid ")"
msgstr ")"

# message from core
#. Resource IDs: (3451)
msgid "*** Invalid XML characters found - see exported XML file for more details ***"
msgstr "*** В XML-файле обнаружен недопустимый символ (подробности в экспортированном XML-файле ***"

#. Resource IDs: (5933)
msgid "*** Operation aborted by User ***"
msgstr "*** Действие прервано пользователем ***"

#. Resource IDs: (3392)
#, c-format
msgid "- Its title has been changed to:'%ls'"
msgstr "— Его заголовок был изменён на: «%ls»"

#. Resource IDs: (8200)
# раскладка соответствующая системной по умолчанию
msgid "- Physical -"
msgstr "— Системная —"

#. Resource IDs: (3257)
msgid "--------------------------------------------------------------------------------"
msgstr "--------------------------------------------------------------------------------"

#. Resource IDs: (1009, 1010, 1067, 1223, 1432, 1435, 1461, 1462)
msgid "..."
msgstr "..."

#. Resource IDs: (1017)
msgid "...."
msgstr "...."

#. Resource IDs: (1428, 1430)
msgid "....."
msgstr "....."

#. Resource IDs: (1260, 1261)
msgid "......."
msgstr "......."

#. Resource IDs: (5713)
msgid ".dmp'\n\nin your temporary directory: \n\n\t'"
msgstr ".dmp»\n\nв каталоге со временными файлами: \n\n\t«"

#. Resource IDs: (8020)
msgid "0"
msgstr "0"

#. Resource IDs: (8030)
msgid "01"
msgstr "01"

#. Resource IDs: (8031)
msgid "02"
msgstr "02"

#. Resource IDs: (8032)
msgid "03"
msgstr "03"

#. Resource IDs: (8033)
msgid "04"
msgstr "04"

#. Resource IDs: (8034)
msgid "05"
msgstr "05"

#. Resource IDs: (8035)
msgid "06"
msgstr "06"

#. Resource IDs: (8036)
msgid "07"
msgstr "07"

#. Resource IDs: (8037)
msgid "08"
msgstr "08"

#. Resource IDs: (8038)
msgid "09"
msgstr "09"

#. Resource IDs: (8021)
msgid "1"
msgstr "1"

#. Resource IDs: (8039)
msgid "10"
msgstr "10"

#. Resource IDs: (8081, 8167)
msgid "101 Keys"
msgstr "101-клав."

#. Resource IDs: (8082, 8168)
msgid "102 Keys"
msgstr "102-клав."

#. Resource IDs: (8083, 8169)
msgid "106 Keys"
msgstr "106-клав."

#. Resource IDs: (8040)
msgid "11"
msgstr "11"

#. Resource IDs: (8041)
msgid "12"
msgstr "12"

#. Resource IDs: (8042)
msgid "13"
msgstr "13"

#. Resource IDs: (8043)
msgid "14"
msgstr "14"

#. Resource IDs: (8044)
msgid "15"
msgstr "15"

#. Resource IDs: (8045)
msgid "16"
msgstr "16"

#. Resource IDs: (8046)
msgid "17"
msgstr "17"

#. Resource IDs: (8047)
msgid "18"
msgstr "18"

#. Resource IDs: (8048)
msgid "19"
msgstr "19"

#. Resource IDs: (8022)
msgid "2"
msgstr "2"

#. Resource IDs: (8049)
msgid "20"
msgstr "20"

#. Resource IDs: (8050)
msgid "21"
msgstr "21"

#. Resource IDs: (8051)
msgid "22"
msgstr "22"

#. Resource IDs: (8052)
msgid "23"
msgstr "23"

#. Resource IDs: (8053)
msgid "24"
msgstr "24"

#. Resource IDs: (8054)
msgid "25"
msgstr "25"

#. Resource IDs: (8055)
msgid "26"
msgstr "26"

#. Resource IDs: (8056)
msgid "27"
msgstr "27"

#. Resource IDs: (8057)
msgid "28"
msgstr "28"

#. Resource IDs: (8058)
msgid "29"
msgstr "29"

#. Resource IDs: (8023)
msgid "3"
msgstr "3"

#. Resource IDs: (8059)
msgid "30"
msgstr "30"

#. Resource IDs: (8060)
msgid "31"
msgstr "31"

#. Resource IDs: (8061)
msgid "32"
msgstr "32"

#. Resource IDs: (8062)
msgid "33"
msgstr "33"

#. Resource IDs: (8063)
msgid "34"
msgstr "34"

#. Resource IDs: (8064)
msgid "35"
msgstr "35"

#. Resource IDs: (8065)
msgid "36"
msgstr "36"

#. Resource IDs: (8066)
msgid "37"
msgstr "37"

#. Resource IDs: (8067)
msgid "38"
msgstr "38"

#. Resource IDs: (8068)
msgid "39"
msgstr "39"

#. Resource IDs: (8024)
msgid "4"
msgstr "4"

#. Resource IDs: (8069)
msgid "40"
msgstr "40"

#. Resource IDs: (8070)
msgid "41"
msgstr "41"

#. Resource IDs: (8071)
msgid "42"
msgstr "42"

#. Resource IDs: (8072)
msgid "43"
msgstr "43"

#. Resource IDs: (8073)
msgid "44"
msgstr "44"

#. Resource IDs: (8074)
msgid "45"
msgstr "45"

#. Resource IDs: (8075)
msgid "46"
msgstr "46"

#. Resource IDs: (8076)
msgid "47"
msgstr "47"

#. Resource IDs: (8077)
msgid "48"
msgstr "48"

#. Resource IDs: (8078)
msgid "49"
msgstr "49"

#. Resource IDs: (8025)
msgid "5"
msgstr "5"

#. Resource IDs: (8079)
msgid "50"
msgstr "50"

#. Resource IDs: (8080)
msgid "51"
msgstr "51"

#. Resource IDs: (8026)
msgid "6"
msgstr "6"

#. Resource IDs: (8027)
msgid "7"
msgstr "7"

#. Resource IDs: (8028)
msgid "8"
msgstr "8"

#. Resource IDs: (8029)
msgid "9"
msgstr "9"

#. Resource IDs: (1156)
msgid "<"
msgstr "<"

#. Resource IDs: (1157)
msgid "<<"
msgstr "<<"

# при проверке потерянных вложений
#. Resource IDs: (3456)
msgid "<Not Set>"
msgstr "<Не задано>"

#. Resource IDs: (1154)
msgid ">"
msgstr ">"

#. Resource IDs: (1155)
msgid ">>"
msgstr ">>"

#. Resource IDs: (5249)
msgid "A dot cannot be used as the first character of the Group field."
msgstr "Имя группы не может начинаться с точки"

#. Resource IDs: (5212)
msgid "A fatal error occured: "
msgstr "Произошла фатальная ошибка: "

#. Resource IDs: (3363)
msgid "A filter was active. Export of data was restricted to include only those displayed."
msgstr "При экспорте был активен фильтр. Включены только те элементы, которые удовлетворяли фильтру."

#. Resource IDs: (5798)
msgid "A future date is not valid for this field"
msgstr "В данное поле нельзя вводить даты из будущего"

#. Resource IDs: (5116)
msgid "A hidden password needs to be entered in the Confirm Password field too. If it's not hidden, Confirm shows numbers that may be used to help count the password's characters."
msgstr "Если пароль скрыт, то его нужно повторить в поле подтверждения. Иначе в поле подтверждения будут выведены цифры для того, чтобы было проще определять позиции символов."

#. Resource IDs: (65535)
msgid "A new password database will be created. The safe combination you enter will be used to encrypt the password database file. The Safe Combination can use any keyboard character and is case-sensitive."
msgstr "Будет создан новый контейнер. Введённый пароль будет использован для шифрования контейнера. Пароль для контейнера может содержать любые символы с учётом регистра букв."

# хинт в статустной строке
#. Resource IDs: (5861)
msgid "A red and white indicator means that a filter is active\n(if showing, double click to clear filter)"
msgstr "Белый квадрат с красной штриховкой означает, что активен фильтр\n(чтобы отключить фильтр, щёлкните дважды по квадрату)"

# AFX_IDS_RESOURCE_EXCEPTION
#. Resource IDs: (61474)
msgid "A required resource was unavailable."
msgstr "Обязательный ресурс недоступен."

# Подстановка в "WARNING: This operation will create an unprotected copy of %s in the database"
#. Resource IDs: (5814)
msgid "ALL of the passwords and data"
msgstr "ВСЕ данные и пароли из этого контейнера"

# Пример при выборе шрифта
#. Resource IDs: (1092, 5513)
msgid "AaBbYyZz 0O1lIL"
msgstr "AaBbYyZzАаБбЖжЯя 0O1lIL"

#. Resource IDs: (110)
msgid "About Password Safe"
msgstr "О Password Safe"

# В диалоге при задании времени
#. Resource IDs: (1227)
msgid "Absolute"
msgstr "Абсолютное"

# AFX_IDP_FILE_ACCESS_DENIED
#. Resource IDs: (61861)
#, c-format
msgid "Access to %1 was denied."
msgstr "Нет доступа к %1."

# refer to the state of a Filter - active means that the displayed entries match the filter, inactive means that the filter isn't being used
#. Resource IDs: (5594, 5926)
msgid "Active"
msgstr "Активен"

#. Resource IDs: (32051 - Menu)
msgid "Add &Entry"
msgstr "Добавить &элемент"

#. Resource IDs: (32064 - Menu)
msgid "Add &Group"
msgstr "Добавить &группу"

#. Resource IDs: (5698)
msgid "Add Entry"
msgstr "Добавить элемент"

#. Resource IDs: (32064 - MenuEx)
msgid "Add Group"
msgstr "Добавить группу"

#. Resource IDs: (5914)
msgid "Add a New Database Named Password Policy"
msgstr "Добавить новую именованную политику"

#. Resource IDs: (466, 504)
# закладка в диалоге создания/редактирования элемента
msgid "Additional"
msgstr "Дополнительно"

#. Resource IDs: (494, 5435)
msgid "Advanced"
msgstr "Расширенные"

#. Resource IDs: (5415)
msgid "Advanced Compare Options"
msgstr "Расширенные настройки сравнения"

#. Resource IDs: (32307 - MenuEx, 5442)
msgid "Advanced Find Options"
msgstr "Расширенные настройки поиска"

#. Resource IDs: (495)
msgid "Advanced Merge Extra"
msgstr "Расширенные настройки слияния (дополнительные)"

#. Resource IDs: (5416)
msgid "Advanced Merge Options"
msgstr "Расширенные настройки слияния"

#. Resource IDs: (5747)
msgid "Advanced Synchronize Options"
msgstr "Расширенные настройки синхронизации"

#. Resource IDs: (5807)
msgid "Advanced Text 'Single Entry' Export Options"
msgstr "Расширенные настройки экспорта одного элемента в простой текст"

#. Resource IDs: (5417)
msgid "Advanced Text Export Options"
msgstr "Расширенные настройки экспорта в простой текст"

#. Resource IDs: (5808)
msgid "Advanced XML 'Single Entry' Export Options"
msgstr "Расширенные настройки экспорта одного элемента в XML"

#. Resource IDs: (5418)
msgid "Advanced XML Export Options"
msgstr "Расширенные настройки экспорта в XML"

#. Resource IDs: (5963, 5964)
msgid "Advanced XML Group Export Options"
msgstr "Расширенные настройки экспорта группы в XML"

#. Resource IDs: (1071)
msgid "Advanced field selection criteria"
msgstr "Расширенные условия отбора"

# After nn minutes idle
#. Resource IDs: (1077)
msgid "After"
msgstr "После"

#. Resource IDs: (8223)
msgid "Albanian"
msgstr "Албанская"

#. Resource IDs: (5826)
msgid "Alias Base entry"
msgstr "Исходный элемент для псевдонима"

# хинт в диалоге просмотра истекающих паролей
#. Resource IDs: (5828)
msgid "Alias Base entry - password expired"
msgstr "Исходный элемент для псевдонима — пароль просрочен"

# хинт в диалоге просмотра истекающих паролей
#. Resource IDs: (5827)
msgid "Alias Base entry - warning password will expire"
msgstr "Исходный элемент для псевдонима — срок действия пароля скоро истечёт"

# Подстановка во второе поле "Change a %s to a %s"
#. Resource IDs: (6042)
msgid "Alias entry"
msgstr "псевдоним"

#. Resource IDs: (61442)
msgid "All Files (*.*)"
msgstr "Все файлы (*.*)"

# фильтр файлов для диалога выбора
#. Resource IDs: (5974)
msgid "All Image Files"
msgstr "Все файлы изображений"

#. Resource IDs: (5414)
msgid "All available columns are being displayed."
msgstr "Все доступные столбцы отображены."

#. Resource IDs: (5886)
msgid "All changes to Password Policies will be lost"
msgstr "Все изменения в политике создания паролей будут потеряны"

#. Resource IDs: (5063)
msgid "All files (*.*)|*.*||"
msgstr "Все файлы (*.*)|*.*||"

# на "экземпляров" вместо "копий" не хватает места
#. Resource IDs: (1333)
msgid "Allow multiple instances (requires all instances to be restarted)"
msgstr "Разрешить одновременный запуск нескольких копий (для применения требуется перезапуск всех копий программы)"

#. Resource IDs: (1434)
msgid "Also used to replace periods in the Title field."
msgstr "Также используется при замене точек в заголовке"

#. Resource IDs: (8012)
msgid "Alt"
msgstr "Alt"

#. Resource IDs: (8013)
msgid "Alt Gr"
msgstr "Alt Gr"

#. Resource IDs: (8014)
msgid "Alt Num"
msgstr "Alt+Num"

#. Resource IDs: (5688)
msgid "Alt+"
msgstr "Alt+"

#. Resource IDs: (65535)
msgid "Alternate Browser "
msgstr "Альтернативный браузер "

#. Resource IDs: (65535)
msgid "Alternate Notes Text Editor"
msgstr "Альтернативный редактор заметок"

#. Resource IDs: (1043)
msgid "Always keep Password Safe on top"
msgstr "Располагать Password Safe поверх всех окон"

#. Resource IDs: (5010)
msgid "Always on top"
msgstr "Поверх всех окон"

#. Resource IDs: (5466)
msgid "An alias cannot refer to itself!"
msgstr "Псевдоним не может ссылаться на себя!"

#. Resource IDs: (5251)
msgid "An entry or shortcut with the same Group, Title and Username already exists."
msgstr "Элемент или ярлык с такими же значениями Группы, Заголовка и Имени пользователя уже существует."

# AFX_IDP_FILE_INVALID_FILE
#. Resource IDs: (61862)
#, c-format
msgid "An incorrect file handle was associated with %1."
msgstr "С файлом %1 связан недопустимый дескриптор файла."

# AFX_IDS_USER_EXCEPTION
#. Resource IDs: (61476)
msgid "An unknown error has occurred."
msgstr "Неизвестная ошибка."

# AFX_IDP_FILE_GENERIC, AFX_IDP_ARCH_GENERIC
#. Resource IDs: (61857, 61873)
#, c-format
msgid "An unknown error occurred while accessing %1."
msgstr "Произошла неизвестная ошибка при обращении к %1."

#. Resource IDs: (3324)
msgid "And"
msgstr "И"

#. Resource IDs: (5610)
msgid "And / Or"
msgstr "И / Или"

#. Resource IDs: (1116)
msgid "Any field last changed on:"
msgstr "Изменено хотя бы одно поле:"

#. Resource IDs: (65535)
msgid "Application Hotkey"
msgstr "Горячая клавиша для вызова программы"

# урезано, при сравнении click/double click action
#. Resource IDs: (5973)
#, c-format
msgid "Application default (%s)"
msgstr "Значение по умолчанию (%s)"

#. Resource IDs: (1216, 5644)
msgid "Apply"
msgstr "Применить"

# урезано (галка в настройке истории)
#. Resource IDs: (1489)
msgid "Apply these changes to Protected Entries (if required)."
msgstr "Применить и к защищённым элементам"

#. Resource IDs: (8201)
msgid "Arabic (101)"
msgstr "Арабская (101)"

#. Resource IDs: (5446)
msgid "Are you sure you want to delete the selected entry?"
msgstr "Подтверждаете удаление выбранного элемента?"

#. Resource IDs: (5670)
msgid "Are you sure you want to delete the selected group?"
msgstr "Подтверждаете удаление выбранной группы?"

#. Resource IDs: (8237)
msgid "Armenian Eastern"
msgstr "Восточноармянская"

#. Resource IDs: (8296)
msgid "Armenian Western"
msgstr "Западноармянская"

#. Resource IDs: (5268)
msgid "As the double quote character is used to delimit the whole notes field, it cannot be used within it to delimit multiple lines. Please enter another character."
msgstr "Двойную кавычку нельзя использовать как разделитель строк в заметке, так как этот символ используется в качестве ограничителя поля содержащего заметку. Пожалуйста, введите другой символ."

#. Resource IDs: (5292)
msgid "At least one type of character (lowercase, uppercase, digits,\nsymbols, hexadecimal) must be permitted."
msgstr "Хотя бы один из типов символов (прописные, строчные, цифры, знаки, шестнадцатеричные цифры) должен быть разрешён."

#. Resource IDs: (538, 539, 5986)
msgid "Attachment"
msgstr "Вложение"

# заголовок диалога
#. Resource IDs: (5991)
msgid "Attachment Filter"
msgstr "Фильтр вложений"

# заголовок группы на вкладке свойств
#. Resource IDs: (65535)
msgid "Attachment Properties"
msgstr "Свойства вложения"

# имя поля с UUID вложения
#. Resource IDs: (3074)
#, fuzzy
msgid "Attachment Reference"
msgstr "Ссылка на вложение"

# текст предупреждения
#. Resource IDs: (5976)
msgid "Attachment not found"
msgstr "Вложение не найдено"

# AFX_IDS_NOT_SUPPORTED_EXCEPTION
#. Resource IDs: (61473)
msgid "Attempted an unsupported operation."
msgstr "Попытка выполнить неподдерживаемую операцию."

# AFX_IDP_FILE_EOF, AFX_IDP_ARCH_ENDOFFILE
#. Resource IDs: (61870, 61875)
#, c-format
msgid "Attempted to access %1 past its end."
msgstr "Попытка доступа к %1 за пределами файла."

# AFX_IDP_ARCH_WRITEONLY
#. Resource IDs: (61876)
#, c-format
msgid "Attempted to read from the writing %1."
msgstr "Попытка выполнить операцию чтения при записи %1."

# AFX_IDP_ARCH_READONLY
#. Resource IDs: (61874)
#, c-format
msgid "Attempted to write to the reading %1."
msgstr "Попытка выполнить операцию записи при чтении %1."

#. Resource IDs: (3007)
msgid "AutoType"
msgstr "Автонабор"

#. Resource IDs: (5637)
msgid "Autoload"
msgstr "Автозагрузка"

#. Resource IDs: (4002, 5424, 65535)
msgid "Autotype"
msgstr "Автонабор"

#. Resource IDs: (5677)
msgid "Autotype copied "
msgstr "«Автонабор» скопирован "

#. Resource IDs: (65535)
msgid "Available Fields:"
msgstr "Доступные поля:"

#. Resource IDs: (65535)
msgid "Available Filters:"
msgstr "Доступные фильтры:"

#. Resource IDs: (65535)
msgid "Available Password Policies:"
msgstr "Доступные политики создания паролей:"

#. Resource IDs: (8272)
msgid "Azeri Cyrillic"
msgstr "Азербайджанская (кириллица)"

#. Resource IDs: (8238)
msgid "Azeri Latin"
msgstr "Азербайджанская (латиница)"

#. Resource IDs: (65535)
msgid "Backup Directory"
msgstr "Каталог для резервных копий"

#. Resource IDs: (65535)
msgid "Backup Name"
msgstr "Имя для резервной копии"

#. Resource IDs: (137, 505)
msgid "Backups"
msgstr "Резервные копии"

#. Resource IDs: (65535)
msgid "Base:"
msgstr "Начало:"

#. Resource IDs: (465, 501)
msgid "Basic"
msgstr "Основные"

#. Resource IDs: (8229)
msgid "Belarusian"
msgstr "Белорусская"

#. Resource IDs: (8302)
msgid "Belgian (Comma)"
msgstr "Бельгийская (с запятой)"

#. Resource IDs: (8269)
msgid "Belgian (Period)"
msgstr "Бельгийская (с точкой)"

#. Resource IDs: (8268)
msgid "Belgian French"
msgstr "Бельгийская (французская)"

#. Resource IDs: (8249)
msgid "Bengali"
msgstr "Бенгальская"

#. Resource IDs: (8315)
msgid "Bengali - INSCRIPT"
msgstr "Бенгальская (инскрипт)"

#. Resource IDs: (8300)
msgid "Bengali - INSCRIPT (Legacy)"
msgstr "Бенгальская (инскрипт, традиционная)"

#. Resource IDs: (8006)
msgid "BkSpc"
msgstr "Забой"

#. Resource IDs: (8280)
msgid "Bosnian (Cyrillic)"
msgstr "Боснийская (кириллица)"

#. Resource IDs: (1213, 1214, 1215)
msgid "Browse"
msgstr "Обзор"

#. Resource IDs: (4001)
msgid "Browse to URL"
msgstr "Перейти по ссылке"

# контекстное меню
#. Resource IDs: (32073 - Menu, 5666)
msgid "Browse to URL + &AutoType"
msgstr "Перейти по ссылке и выполнить &автонабор"

# пункт в меню "Правка"
#. Resource IDs: (32073 - MenuEx)
msgid "Browse to URL + AutoType"
msgstr "Перейти по ссылке и выполнить автонабор"

# урезано (в настройках вып. меню для двойного клика)
#. Resource IDs: (4008)
msgid "Browse to URL + Autotype"
msgstr "Переход по ссылке и автонабор"

# урезано из-за ограничения длины
#. Resource IDs: (65535)
msgid "Browser Command Line parameters:"
msgstr "параметры командной строки"

# строка с датой сборки в About
#. Resource IDs: (1020)
msgid "Built on "
msgstr "Дата сборки "

#. Resource IDs: (8317)
msgid "Bulgarian"
msgstr "Болгарская"

#. Resource IDs: (8281)
msgid "Bulgarian (Latin)"
msgstr "Болгарская (латиница)"

#. Resource IDs: (8320)
msgid "Bulgarian (Phonetic Traditional)"
msgstr "Болгарская (фонетическая)"

#. Resource IDs: (8202)
msgid "Bulgarian (Typewriter)"
msgstr "Болгарская (машинопись)"

#. Resource IDs: (1411)
msgid "Bytes"
msgstr "Байт"

#. Resource IDs: (32065 - Menu, 32065 - MenuEx)
msgid "C&lear Clipboard"
msgstr "&Очистить буфер обмена"

#. Resource IDs: (1386)
msgid "C++ Terminate"
msgstr "C++ Terminate"

#. Resource IDs: (1387)
msgid "C++ Unexpected"
msgstr "C++ Unexpected"

# Отображается в статус-строке и указывает источник настроек. С - файл настроек, F - файл [RO]/[R/W], None - нет, Reg - реестр.
#. Resource IDs: (3232)
msgid "C:F[R-O]"
msgstr "C:F[R-O]"

# Отображается в статус-строке и указывает источник настроек. С - файл настроек, F - файл [RO]/[R/W], None - нет, Reg - реестр.
#. Resource IDs: (3233)
msgid "C:F[R/W]"
msgstr "C:F[R/W]"

# Отображается в статус-строке и указывает источник настроек. С - файл настроек, F - файл [RO]/[R/W], None - нет, Reg - реестр.
#. Resource IDs: (3230)
msgid "C:None  "
msgstr "C:None  "

# Отображается в статус-строке и указывает источник настроек. С - файл настроек, F - файл [RO]/[R/W], None - нет, Reg - реестр.
#. Resource IDs: (3231)
msgid "C:Reg   "
msgstr "C:Reg   "

#. Resource IDs: (5060)
msgid "CSV files (*.csv)|*.csv|All files (*.*)|*.*||"
msgstr "CSV-файлы (*.csv)|*.csv|Все файлы (*.*)|*.*||"

# MessageBox при редактировании настроек контейнера
#. Resource IDs: (5410)
#, c-format
msgid "Can only warn between %d and %d days before passwords expire"
msgstr "Предупреждение об истечении срока действия пароля возможно только за период от %d до %d дней"

#. Resource IDs: (3345)
#, c-format
msgid "Can't find XML Schema Definition file (%ls) in your PasswordSafe Application Directory.\nPlease copy it from your installation file, or re-install PasswordSafe."
msgstr "Невозможно найти файл с определением XML-схемы (%ls) в каталоге Password Safe.\nСкопируйте этот файл из дистрибутива или переустановите Password Safe."

#. Resource IDs: (3320)
msgid "Can't obtain the schema version."
msgstr "Невозможно определить версию схемы."

#. Resource IDs: (8277)
msgid "Canadian French"
msgstr "Канадская (французская)"

#. Resource IDs: (8275)
msgid "Canadian French (Legacy)"
msgstr "Канадская (французская, традиционная)"

#. Resource IDs: (8304)
msgid "Canadian Multilingual Standard"
msgstr "Канадская (многоязычная)"

#. Resource IDs: (2, 32157 - MenuEx, 32273 - Menu, 5547, 8084)
msgid "Cancel"
msgstr "Отмена"

#. Resource IDs: (5560)
msgid "Cannot be less than zero."
msgstr "Значение не может быть меньше нуля."

#. Resource IDs: (5559)
#, c-format
msgid "Cannot be more than %d"
msgstr "Значение не может быть больше %d"

#. Resource IDs: (3019)
msgid "Cannot create lock file - no permission in directory?"
msgstr "Невозможно создать файл блокировок. Проверьте права доступа."

#. Resource IDs: (5866)
msgid "Cannot create missing directories in path to the export file."
msgstr "Невозможно создать промежуточные каталоги для файла экспорта."

#. Resource IDs: (5303)
msgid "Cannot process as this entry has been deleted from the open database."
msgstr "Невозможно обработать элемент, т. к. он удалён из контейнера."

#. Resource IDs: (3398)
msgid "Cannot read file. Please check file permissions."
msgstr "Невозможно прочитать файл. Проверьте права доступа."

#. Resource IDs: (5285)
msgid "Cannot verify old safe combination - file gone?"
msgstr "Невозможно проверить старый пароль. Проверьте наличие файла."

#. Resource IDs: (8015)
msgid "Caps Lock"
msgstr "Caps Lock"

#. Resource IDs: (1503)
msgid "Caps Lock is ON"
msgstr "Нажата клавиша Caps Lock"

#. Resource IDs: (1162, 1310)
msgid "Case Sensitive"
msgstr "С учётом регистра"

#. Resource IDs: (32305 - MenuEx, 5482)
msgid "Case insensitive search"
msgstr "Поиск без учёта регистра"

#. Resource IDs: (32306 - MenuEx, 5483)
msgid "Case sensitive search"
msgstr "Поиск с учётом регистра"

#. Resource IDs: (5846)
msgid "Chan&ge to R-O"
msgstr "Переключить в ре&жим «только чтение» (R-O)"

#. Resource IDs: (5845)
msgid "Chan&ge to R/W"
msgstr "Переключить в ре&жим «чтение/запись» (R-W)"

#. Resource IDs: (32116 - PopupMenuEx)
msgid "Change &Font"
msgstr "Изменить &шрифт"

#. Resource IDs: (32158 - PopupMenuEx)
msgid "Change &Language"
msgstr "Изменить &язык (Change Language)"

# условие фильтра
#. Resource IDs: (5579)
msgid "Change Date"
msgstr "Дата изменения"

#. Resource IDs: (127)
msgid "Change Safe Combination"
msgstr "Изменить пароль для контейнера"

# заголовок диалога изменения типа
#. Resource IDs: (6039)
#, c-format
msgid "Change a %s to a %s"
msgstr "Преобразование %s в %s"

#. Resource IDs: (5848)
msgid "Change database mode?"
msgstr "Изменить режим доступа к контейнеру?"

#. Resource IDs: (5858)
msgid "Change status since last save:\n* indicates the database has been changed\n° indicates a database preference has been changed"
msgstr "Состояние с момента последнего сохранения: \n* — есть изменения в контейнере\n° — есть изменения в настройках контейнера"

# урезано (заголовок диалога)
#. Resource IDs: (5913)
msgid "Change/View Database Default Password Policy"
msgstr "Изменение/просмотр политики по умолчанию"

# урезано (заголовок диалога)
#. Resource IDs: (5915)
msgid "Change/View a Database Named Password Policy"
msgstr "Изменение/просмотр именованной политики"

# урезано (заголовок диалога)
#. Resource IDs: (5881)
msgid "Change/View selected Named Password Policy or the database default policy"
msgstr "Изменение/просмотр выбранной политики (именованной или по умолчанию)"

#. Resource IDs: (1187)
msgid "Changes to existing entries will be applied on pressing OK."
msgstr "Изменения для существующих элементов будут приняты после нажатия кнопки OK."

#. Resource IDs: (5120)
msgid "Changing the password of an alias will break the link to its base entry."
msgstr "Изменение пароля у псевдонима разорвёт связь с исходным элементом."

#. Resource IDs: (3359)
msgid "Characters present between end of index ']' and '}'"
msgstr "Символы после индекса (между «]» и «}») недопустимы"

# AFX_IDS_CHECKLISTBOX_CHECK
#. Resource IDs: (62178)
msgid "Check"
msgstr "Установить"

#. Resource IDs: (8325)
msgid "Chinese Bopomofo"
msgstr "Китайская (BoPoMoFo)"

#. Resource IDs: (8324)
msgid "Chinese ChaJei"
msgstr "Китайская (ChaJei)"

#. Resource IDs: (8001)
msgid "Clear Buffer"
msgstr "Очистить буфер"

#. Resource IDs: (145)
msgid "Clear Clipboard"
msgstr "Очистить буфер обмена"

#. Resource IDs: (32302 - MenuEx)
msgid "Clear Find"
msgstr "Очистить поле поиска"

# урезано
#. Resource IDs: (1141)
msgid "Clear History"
msgstr "Очистить"

#. Resource IDs: (6032)
msgid "Clear Recent Safe list"
msgstr "Очистить список ранее использованных контейнеров"

#. Resource IDs: (1062)
msgid "Clear clipboard upon exit"
msgstr "Очищать буфер обмена при выходе"

#. Resource IDs: (1061)
msgid "Clear clipboard upon minimize"
msgstr "Очищать буфер обмена при сворачивании"

#. Resource IDs: (1488)
msgid "Clear password history for ALL entries"
msgstr "Очистить историю паролей у ВСЕХ элементов"

#. Resource IDs: (1457, 6000)
msgid "Click button, then touch your YubiKey"
msgstr "Нажмите на кнопку и коснитесь YubiKey"

# урезано
#. Resource IDs: (1451)
msgid "Click here for details on the various preferences."
msgstr "Щёлкните по этой надписи для получения справки."

#. Resource IDs: (5118)
msgid "Click here for help on AutoType."
msgstr "Нажмите здесь для перехода к справке по автонабору"

#. Resource IDs: (5613)
msgid "Click here to pick field"
msgstr "Нажмите для выбора поля"

#. Resource IDs: (5119)
msgid "Click on a row in the Password History to copy the password on that row to the clipboard."
msgstr "Чтобы скопировать в буфер обмена старый пароль, щёлкните по нужной строке в списке с историей паролей"

#. Resource IDs: (8153)
msgid "Click to change case."
msgstr "Нажмите для изменения регистра"

#. Resource IDs: (5917)
msgid "Click to copy generated password to clipboard"
msgstr "Нажмите, чтобы скопировать созданный пароль в буфер обмена"

#. Resource IDs: (5646)
msgid "Click to copy to clipboard"
msgstr "Нажмите, чтобы скопировать в буфер обмена"

# хинт на поле e-mail в диалоге добавления/редактирования
#. Resource IDs: (5721)
#, fuzzy
msgid "Click to copy to clipboard, Ctrl+Click to also set URL field to this value"
msgstr "Нажмите для копирования в буфер обмена, Ctrl-щелчок — также поместить mailto:значение в поле Ссылка"

#. Resource IDs: (5615)
msgid "Click to enable/disable this row"
msgstr "Нажмите для включения/выключения строки"

#. Resource IDs: (8155)
msgid "Click to enter a character code via virtual numeric keypad. The character is added when this button is clicked again."
msgstr "Нажмите для ввода кода символа через экранную клавиатуру. Символ будет вставлен после повторного нажатия на эту клавишу"

#. Resource IDs: (5658)
#, fuzzy
msgid "Click to expand and copy to clipboard, Ctrl+Click to copy unexpanded"
msgstr "Нажмите для раскрытия и копирования в буфер обмена, Ctrl-щелчок — копировать без открытия"

#. Resource IDs: (5669)
#, fuzzy
msgid "Click to go to link, Ctrl+Click to go and Autotype"
msgstr "Нажмите для перехода по ссылке, Ctrl-щелчок — выполнить автонабор после открытия ссылки"

#. Resource IDs: (5616)
msgid "Click to insert a new row below"
msgstr "Нажмите для чтобы вставить строку ниже"

#. Resource IDs: (8151)
#, fuzzy
msgid "Click to randomise the characters in the virtual keypad."
msgstr "Нажмите для перемешивания символов на экранной клавиатуре"

#. Resource IDs: (5617)
msgid "Click to remove this row"
msgstr "Нажмите для удаления текущей строки"

#. Resource IDs: (5717)
msgid "Click to send Email to this address"
msgstr "Нажмите для отправки письма по этому адресу"

#. Resource IDs: (5620)
msgid "Click to set criteria for matching the field"
msgstr "Нажмите для задания условия отбора"

#. Resource IDs: (5619)
msgid "Click to set the field to filter by"
msgstr "Нажмите для настройки фильтра по полю"

#. Resource IDs: (8161)
msgid "Click to switch to English"
msgstr "Нажмите для переключения на Английский"

#. Resource IDs: (8166)
#, fuzzy
msgid "Click to switch to Full-width"
msgstr "Нажмите для переключения на полную ширину"

#. Resource IDs: (8165)
#, fuzzy
msgid "Click to switch to Half-width"
msgstr "Нажмите для переключения на половинную ширину"

#. Resource IDs: (8164)
msgid "Click to switch to Hiragana"
msgstr "Нажмите для переключения на Хирагана"

#. Resource IDs: (8162)
msgid "Click to switch to Kana"
msgstr "Нажмите для переключения на Кана"

#. Resource IDs: (8163)
msgid "Click to switch to Katakana"
msgstr "Нажмите для переключения на Катакана"

#. Resource IDs: (8160)
msgid "Click to switch to Korean"
msgstr "Нажмите для переключения на Корейский"

#. Resource IDs: (8152)
msgid "Click to toggle Caps Lock key."
msgstr "Нажмите для переключения Caps Lock"

#. Resource IDs: (5618)
msgid "Click to toggle and/or relation to previous row"
msgstr "Нажмите для переключения условия и/или относительно предыдущей строки"

#. Resource IDs: (1, 2, 5716)
msgid "Close"
msgstr "Закрыть"

#. Resource IDs: (32301 - MenuEx)
msgid "Close Find Bar"
msgstr "Закрыть панель поиска"

#. Resource IDs: (32110 - MenuEx)
msgid "Collapse All"
msgstr "Свернуть все"

#. Resource IDs: (114, 32210 - Menu)
msgid "Column Picker"
msgstr "Выбор столбца"

#. Resource IDs: (3244)
msgid "Column header row not recognised as first record. No records imported."
msgstr "Невозможно определить строку заголовков по первой записи. Записи не были импортированы."

#. Resource IDs: (1080)
msgid "Comma"
msgstr "Запятая"

# AFX_IDP_COMMAND_FAILURE
#. Resource IDs: (61705)
msgid "Command failed."
msgstr "Ошибка команды."

#. Resource IDs: (5532, 5835)
msgid "Compare"
msgstr "Сравнить"

#. Resource IDs: (5358)
msgid "Compare Complete"
msgstr "Сравнение завершено"

#. Resource IDs: (115)
msgid "Compare Database Results"
msgstr "Результаты сравнения"

#. Resource IDs: (5356)
#, c-format
msgid "Compare complete of current database:\n\t %s\n and:\n\t %s"
msgstr "Завершено сравнение текущего контейнера:\n\t %s\n и:\n\t %s"

#. Resource IDs: (32091 - Menu, 32091 - MenuEx)
msgid "Compare entries..."
msgstr "Сравнить элементы..."

#. Resource IDs: (32019 - MenuEx)
msgid "Compare..."
msgstr "Сравнить..."

#. Resource IDs: (5818)
msgid "Comparing current database with:"
msgstr "Сравнение текущего контейнера с:"

#. Resource IDs: (5480)
#, c-format
msgid "Comparing current database with: %s"
msgstr "Сравнение текущего контейнера с: %s"

#. Resource IDs: (5427)
msgid "Comparison"
msgstr "Сравниваемый"

#. Resource IDs: (65535)
msgid "Comparison Database:"
msgstr "Сравниваемый конт.:"

#. Resource IDs: (5925)
msgid "Comparison Entry"
msgstr "Сравниваемый элемент:"

#. Resource IDs: (5778)
msgid "Completed but ...."
msgstr "Завершено, но ..."

#. Resource IDs: (5779)
msgid "Completed successfully"
msgstr "Завершено успешно"

#. Resource IDs: (65535)
msgid "Con&firm Password:"
msgstr "Повто&рите пароль:"

#. Resource IDs: (1422)
msgid "Configuration File:"
msgstr "Файл настроек:"

# группа на вкладке настроек "система"
#. Resource IDs: (1221)
msgid "Configuration Information"
msgstr "Расположение настроек"

#. Resource IDs: (3049)
#, c-format
msgid "Configuration file error:\n%ls\n%ls\noffset approximately at %d"
msgstr "Ошибка в файле настроек:\n%ls\n%ls\nпримерная позиция: %d"

# хинт в статустной строке
#. Resource IDs: (5857)
msgid "Configuration file status"
msgstr "Состояние файла настроек"

#. Resource IDs: (5469)
msgid "Confirm Close Dialog"
msgstr "Диалог подтверждения закрытия"

#. Resource IDs: (1021)
msgid "Confirm copy of password to clipboard"
msgstr "Подтверждать копирование пароля в буфер обмена"

#. Resource IDs: (1019)
msgid "Confirm deletion of items"
msgstr "Подтверждать удаление элементов"

#. Resource IDs: (5930)
#, c-format
msgid "Confirm that you wish to copy these entries from %s to %s\n\nIf already present in the target database, they will be replaced!"
msgstr "Подтвердите копирование указанных элементов из %s в %s \n\nЕсли в целевом контейнере есть такие же элементы, они будут заменены!"

#. Resource IDs: (5429)
#, c-format
msgid "Confirm that you wish to copy this entry from %s to %s.\n\nIf already present in the target database, it will be replaced!"
msgstr "Подтвердите копирование элемента из %s в %s.\n\nЕсли в целевом контейнере есть такой же элемент, он будет заменён!"

#. Resource IDs: (5931)
#, c-format
msgid "Confirm that you wish to synchronize these entries from %s to %s?\n\nSelected fields will be replaced in all entries!"
msgstr "Подтвердите синхронизацию указанных элементов из %s в %s \n\nВыбранные поля будут заменены во всех синхронизируемых элементах!"

#. Resource IDs: (65535)
msgid "Confirmation:"
msgstr "Подтверждение:"

#. Resource IDs: (3414)
#, c-format
msgid "Conflicting entries for «%ls» «%ls» «%ls».\n  Adding merged entry as «%ls» «%ls» «%ls».\n    Differing field(s): %ls"
msgstr "Конфликт элементов для «%ls» «%ls» «%ls».\n  При слиянии элемент был добавлен как «%ls» «%ls» «%ls».\n    Различающиеся поля: %ls"

#. Resource IDs: (1)
msgid "Continue"
msgstr "Продолжить"

#. Resource IDs: (5745)
#, c-format
msgid "Copied password\n\n\"%s\"\n\nto the clipboard."
msgstr "Копировать пароль\n\n«%s»\n\nв буфер обмена."

#. Resource IDs: (32069 - Menu, 32069 - MenuEx, 5298)
msgid "Copy &Notes to Clipboard"
msgstr "Копировать &заметки в буфер обмена"

#. Resource IDs: (32068 - Menu, 32068 - MenuEx, 5300)
msgid "Copy &Username to Clipboard"
msgstr "Копировать &имя пользователя в буфер обмена"

#. Resource IDs: (1174)
msgid "Copy All"
msgstr "Копировать все"

#. Resource IDs: (32071 - Menu, 32071 - MenuEx, 5723)
msgid "Copy Email to Clipboard"
msgstr "Копировать E-mail в буфер обмена"

#. Resource IDs: (32270 - Menu)
msgid "Copy Here"
msgstr "Копировать сюда"

#. Resource IDs: (32080 - Menu, 32080 - MenuEx)
msgid "Copy Run Command to Clipboard"
msgstr "Копировать команду в буфер обмена"

#. Resource IDs: (32070 - Menu)
msgid "Copy UR&L to Clipboard"
msgstr "Копировать &ссылку в буфер обмена"

#. Resource IDs: (32070 - MenuEx, 5260, 5304)
msgid "Copy URL to Clipboard"
msgstr "Копировать &ссылку в буфер обмена"

#. Resource IDs: (32223 - Menu)
#, fuzzy
msgid "Copy all entries to Original"
msgstr "Копировать все элементы в исходный"

#. Resource IDs: (4003)
msgid "Copy notes to clipboard"
msgstr "Копировать заметки в буфер обмена"

#. Resource IDs: (4004)
msgid "Copy password to clipboard"
msgstr "Копировать пароль в буфер обмена"

#. Resource IDs: (4007)
msgid "Copy password to clipboard, minimize"
msgstr "Копировать пароль в буфер и свернуть"

# Урезано из-за ограничения длины
#. Resource IDs: (1151)
msgid "Copy to Clipboard"
msgstr "Копировать в буфер"

#. Resource IDs: (32221 - Menu)
msgid "Copy to Original"
msgstr "Копировать в исходный"

#. Resource IDs: (5642)
msgid "Copy to database"
msgstr "Копировать в контейнер"

#. Resource IDs: (4005)
msgid "Copy username to clipboard"
msgstr "Копировать имя пользователя в буфер"

#. Resource IDs: (1218)
msgid "Copyright Notice"
msgstr "Примечание об авторских правах"

#. Resource IDs: (5210)
#, c-format
msgid "Could not access file: %s"
msgstr "Невозможно получить доступ к файлу: %s"

# AFX_IDP_FILE_DIR_FULL
#. Resource IDs: (61864)
#, c-format
msgid "Could not create %1 because the directory is full."
msgstr "Не удалось создать %1, поскольку в данном каталоге недостаточно места."

#. Resource IDs: (3426)
msgid "Could not find the next entry's title field in the KeePass V1 TXT (should be within square brackets)."
msgstr "Не найден заголовок следующего элемента в TXT-файле KeePass V1 (должен быть заключён в квадратные скобки)."

# AFX_IDP_FILE_TOO_MANY_OPEN
#. Resource IDs: (61860)
#, c-format
msgid "Could not open %1 because there are too many open files."
msgstr "Не удаётся открыть %1, поскольку уже открыто слишком много файлов."

# AFX_IDP_FILE_REMOVE_CURRENT
#. Resource IDs: (61863)
#, c-format
msgid "Could not remove %1 because it is the current directory."
msgstr "Не удалось удалить %1, поскольку это текущий каталог."

# AFX_IDP_FAILED_TO_START_PRINT
#. Resource IDs: (61702)
msgid "Could not start print job."
msgstr "Не удалось запустить задание печати."

#. Resource IDs: (5497)
msgid "Couldn't find base entry - inconsistent database"
msgstr "Невозможно найти исходный элемент. Контейнер находится в противоречивом состоянии."

#. Resource IDs: (5308)
msgid "Couldn't save database - Please save manually"
msgstr "Невозможно сохранить контейнер. Произведите сохранение вручную."

#. Resource IDs: (32077 - Menu, 32077 - MenuEx)
msgid "Create &Shortcut"
msgstr "Создать &ярлык"

# First substitution is a number, second is either "import" or "validation"
#. Resource IDs: (3044)
#, c-format
msgid "Create SchemaCache60 Error 0x%08X during %ls."
msgstr "Создание SchemaCache60 завершилось ошибкой 0x%08X (выполнение операции «%ls»)."

#. Resource IDs: (117, 32272 - Menu)
msgid "Create Shortcut"
msgstr "Создать ярлык"

# урезано, иначе тавтология
#. Resource IDs: (5880)
msgid "Create a new Password Policy"
msgstr "Создать новую политику"

# урезано из-за ограничения длины
#. Resource IDs: (1199)
msgid "Create intermediate backups (.ibak) before saving"
msgstr "Создавать копию (.ibak) перед сохранением"

#. Resource IDs: (32308 - MenuEx)
msgid "Create report of previous Find search"
msgstr "Создать отчёт по результатам предыдущего поиска"

#. Resource IDs: (5227)
msgid "Created"
msgstr "Создано"

#. Resource IDs: (3008)
msgid "Created Time"
msgstr "Время создания"

# "Создан" т.к. относится к элементу
#. Resource IDs: (1108)
msgid "Created on:"
msgstr "Создан:"

# в блоке инфо. о вложении
#. Resource IDs: (65535)
msgid "Creation date:"
msgstr "Дата создания:"

#. Resource IDs: (5612)
msgid "Criteria"
msgstr "Условие"

#. Resource IDs: (8221)
msgid "Croatian"
msgstr "Хорватская"

#. Resource IDs: (8011)
msgid "Ctrl"
msgstr "Ctrl"

#. Resource IDs: (5687)
msgid "Ctrl+"
msgstr "Ctrl+"

#. Resource IDs: (34101)
msgid "Cu&t"
msgstr "Вы&резать"

#. Resource IDs: (5924)
msgid "Current Entry"
msgstr "Текущий элемент"

#. Resource IDs: (65535)
msgid "Current Safe Combination:"
msgstr "Пароль для текущего контейнера:"

#. Resource IDs: (3460)
msgid "Current database filters have been exported to this database."
msgstr "В данный контейнер были экспортированы фильтры из текущего контейнера."

#. Resource IDs: (6021)
msgid "Current database is read-only"
msgstr "Контейнер открыт «только для чтения»"

#. Resource IDs: (5477)
#, c-format
msgid "Current version:\t%s\nLatest version:\t%s\n\nPlease visit the PasswordSafe website to download the latest version."
msgstr "Текущая версия:\t%s\nНовая версия:\t%s\n\nПожалуйста, посетите сайт Password Safe для загрузки новой версии."

#. Resource IDs: (5478)
#, c-format
msgid "Current version:\t%s\nLatest version:\t%s\n\nYour purchase includes free upgrades for one year.\nPlease contact the PasswordSafe Administrator for your upgrade."
msgstr "Текущая версия:\t%s\nНовая версия:\t%s\n\nВ стоимость включена возможность бесплатных обновлений в течение года.\nПожалуйста, свяжитесь с администратором Password Safe для обновления."

#. Resource IDs: (32155 - MenuEx)
msgid "Customize &Main Toolbar"
msgstr "Настроить &основную панель инструментов"

#. Resource IDs: (32155 - Menu)
msgid "Customize Main Toolbar"
msgstr "Настроить основную панель инструментов"

#. Resource IDs: (8203)
msgid "Czech"
msgstr "Чешская"

#. Resource IDs: (8282)
msgid "Czech (QWERTY)"
msgstr "Чешская (QWERTY)"

#. Resource IDs: (8306)
msgid "Czech Programmers"
msgstr "Чешская (программистская)"

# убрано - конфликт падежей (контекст: %s файл был экспортирован)
#. Resource IDs: (5967)
msgid "DB"
msgstr " "

# описание для нового контейнера
#. Resource IDs: (3452)
#, c-format
msgid "DB Export from database: '%s'"
msgstr "Экспортировано из контейнера: '%s'"

#. Resource IDs: (3064, 5705)
#, fuzzy
msgid "DCA"
msgstr "Действие по двойному клику"

#. Resource IDs: (8204)
msgid "Danish"
msgstr "Датская"

#. Resource IDs: (5636, 5756)
msgid "Database"
msgstr "Контейнер"

# Options->shortcuts
#. Resource IDs: (65535)
msgid "Database Entry Shortcuts"
msgstr "Горячие клавиши для элементов"

#. Resource IDs: (5758)
msgid "Database Format"
msgstr "Формат контейнера"

#. Resource IDs: (5764)
msgid "Database Unique ID"
msgstr "UID контейнера"

#. Resource IDs: (65535)
msgid "Database Unique ID:"
msgstr "UID контейнера:"

#. Resource IDs: (65535)
msgid "Database format:"
msgstr "Формат контейнера:"

#. Resource IDs: (5380)
msgid "Database is read-only. Sorry, cannot save changed database preferences."
msgstr "Контейнер открыт в режиме «только чтение». Сохранение настроек контейнера невозможно."

# хинт в статустной строке
#. Resource IDs: (5859)
msgid "Database mode: read-only (R-O) or read/write (R/W)\n(Doubleclick to toggle mode)"
msgstr "Режим контейнера: «только чтение» (R-O) или «чтение/запись» (R/W)\n(Щёлкните дважды для переключения режима)"

#. Resource IDs: (1200)
msgid "Database name"
msgstr "Имя контейнера"

#. Resource IDs: (5378)
msgid "Database validated - no problems found."
msgstr "Контейнер проверен — ошибок не обнаружено."

# свойства вложения
#. Resource IDs: (5987)
msgid "Date added"
msgstr "Дата добавления"

#. Resource IDs: (1122)
msgid "Date/Time Information"
msgstr "Информация о дате/времени"

#. Resource IDs: (467, 502)
# закладка в диалоге создания/редактирования элемента
msgid "Dates and Times"
msgstr "Дата и время"

# вкладка "история паролей", урезано
#. Resource IDs: (1447)
<<<<<<< HEAD
msgid "Default password expiration (days)"
msgstr ""
=======
msgid "Defalut password expiration (days)"
msgstr "Срок действия пароля по умолчанию"
>>>>>>> 89b5d43a

#. Resource IDs: (65535)
#, fuzzy
msgid "Default"
msgstr "По умолчанию"

# заголовок в диалоге настроек автонабора
#. Resource IDs: (65535)
msgid "Default Autotype delay (mS):"
msgstr "Задержка между символами (мс):"

#. Resource IDs: (1447)
msgid "Default Autotype string:"
msgstr "Строка автонабора по умолчанию:"

#. Resource IDs: (4114)
msgid "Default Policy"
msgstr "Политика по умолчанию"

#. Resource IDs: (65535)
msgid "Default Username"
msgstr "Имя пользователя по умолчанию"

#. Resource IDs: (5106)
msgid "Default is the same directory as the database. If changed, make sure that you have write permission to the directory."
msgstr "По умолчанию сохранение происходит в каталоге, где находится открытый контейнер. При изменении убедитесь, что есть возможность записи в указываемый каталог."

#. Resource IDs: (5294)
#, c-format
msgid "Default number of saved password history entries must be between %d and %d."
msgstr "Количество сохраняемых в истории паролей должно быть от %d до %d."

#. Resource IDs: (5622)
msgid "Delete"
msgstr "Удалить"

#. Resource IDs: (3402)
#, fuzzy
msgid "Delete Base Entry Confirmation"
msgstr "Подтверждение удаления исходного элемента"

#. Resource IDs: (116)
msgid "Delete Confirmation"
msgstr "Подтверждение удаления"

#. Resource IDs: (32056 - Menu)
msgid "Delete Entry"
msgstr "Удалить элемент"

# урезано
#. Resource IDs: (5882)
msgid "Delete selected Password Policy\n(only an unused Named Password Policy may be deleted)"
msgstr "Удалить выбранную политику \n(только неиспользуемые именованные политики могут быть удалены)"

#. Resource IDs: (65535)
msgid "Description:"
msgstr "Описание:"

#. Resource IDs: (5433)
msgid "Deselect all entries"
msgstr "Снять пометку со всех элементов"

#. Resource IDs: (5432)
msgid "Deselect some entries"
msgstr "Снять пометку с некоторых элементов"

# AFX_IDP_FAILED_DISK_FULL
#. Resource IDs: (61730)
msgid "Destination disk drive is full."
msgstr "На конечном диске нет места."

#. Resource IDs: (5391)
msgid "Destination location does not exist or is not accessible."
msgstr "Путь назначения не существует или недоступен."

#. Resource IDs: (5911)
#, fuzzy
msgid "Details"
msgstr "Информация"

#. Resource IDs: (8243)
msgid "Devanagari - INSCRIPT"
msgstr "Деванагари (инскрипт)"

#. Resource IDs: (498, 511)
#, fuzzy
msgid "Dialog"
msgstr "Диалог"

# AFX_IDP_FILE_DISKFULL
#. Resource IDs: (61869)
#, c-format
msgid "Disk full while accessing %1."
msgstr "Нет места на диске при обращении к %1."

# AFX_IDP_SCRIPT_DISPATCH_EXCEPTION
#. Resource IDs: (61745)
#, c-format
msgid "Dispatch exception: %1"
msgstr "Обработка исключения: %1"

# Вкладка настроек
#. Resource IDs: (138, 506)
msgid "Display"
msgstr "Вид"

#. Resource IDs: (151, 152, 153, 154, 155, 156, 161, 163, 165, 166)
msgid "Display Filter - "
msgstr "Фильтр отображения — "

#. Resource IDs: (5883)
msgid "Display policy settings or List entries using this named policy\n(The latter may take a while depending on the number of entries in this database)"
msgstr "Переключение вида информации о политике: настройки политики или список элементов, использующих выбранную именованную политику\n(в больших контейнерах отображение списка элементов может занять продолжительное время)"

#. Resource IDs: (32067 - Menu, 32067 - MenuEx)
msgid "Display subset of Password"
msgstr "Показать часть пароля"

# AFX_IDS_AUTOSAVE_RECOVERY_ASK_3
#. Resource IDs: (62182)
msgid "Do you want to recover these auto-saved documents?"
msgstr "Восстановить эти автоматически сохранённые документы?"

#. Resource IDs: (5314)
#, c-format
msgid "Do you want to save changes to the password database: %s?"
msgstr "Сохранить изменения в контейнер: %s?"

#. Resource IDs: (5374)
msgid "Do you want to save changes to the password list?"
msgstr "Сохранить изменения в списке паролей?"

#. Resource IDs: (5631)
msgid "Do you wish to replace it?"
msgstr "Заменить?"

#. Resource IDs: (5239)
#, c-format
msgid "Do you wish to save the changes made to database:\n\n%s\n\nor Cancel the shutdown\\restart\\logoff?"
msgstr "Сохранить изменения в контейнере:\n\n%s\n\nили отменить выключение\\перезапуск\\завершение сеанса?"

#. Resource IDs: (6023)
msgid "Do you wish to save the changes made to this restored database as new database?"
msgstr "Восстановленный контейнер был изменён. Сохранить изменения в новый контейнер?"

# AFX_IDS_AUTOSAVE_RECOVERY_ASK_6
#. Resource IDs: (62185)
msgid "Don't recover the auto-saved documents\nUse the last explicitly saved versions of the documents"
msgstr "Не восстанавливать автоматически сохранённые версии\nИспользовать последние явно сохранённые версии документов"

#. Resource IDs: (5953)
msgid "Double click an entry to Edit/View it."
msgstr "Щёлкните дважды для просмотра/редактирования"

# Вкладка прочее, широкий режим и в полях фильтра, урезано
#. Resource IDs: (5738, 65535)
msgid "Double-Click Action"
msgstr "По двойному клику"

# Вкладка прочее, обычный режим, урезано
#. Resource IDs: (65535)
msgid "Double-Click Action:"
msgstr "По двойному клику"

#. Resource IDs: (4021)
msgid "Double-Click on entry to Autotype"
msgstr "Щёлкните дважды для автонабора"

#. Resource IDs: (4022)
msgid "Double-Click on entry to Browse to URL"
msgstr "Щёлкните дважды для перехода по ссылке"

#. Resource IDs: (4030)
msgid "Double-Click on entry to Browse to URL + Autotype"
msgstr "Щёлкните дважды для перехода по ссылке и выполнения автонабора"

#. Resource IDs: (4023)
msgid "Double-Click on entry to Copy Notes"
msgstr "Щёлкните дважды для копирования заметок"

#. Resource IDs: (4024)
msgid "Double-Click on entry to Copy Password"
msgstr "Щёлкните дважды для копирования пароля"

#. Resource IDs: (4027)
msgid "Double-Click on entry to Copy Password and Minimize"
msgstr "Щёлкните дважды для копирования пароля и сворачивания"

#. Resource IDs: (4025)
msgid "Double-Click on entry to Copy Username"
msgstr "Щёлкните дважды для копирования имени пользователя"

#. Resource IDs: (4031)
msgid "Double-Click on entry to Run Command"
msgstr "Щёлкните дважды для копирования связанной команды"

#. Resource IDs: (4032)
msgid "Double-Click on entry to Send Email"
msgstr "Щёлкните дважды для отправки письма по этому адресу"

#. Resource IDs: (4026)
msgid "Double-Click on entry to View/Edit it"
msgstr "Щёлкните дважды для просмотра/редактирования"

#. Resource IDs: (5910)
msgid "Double-click an entry to Edit/View it"
msgstr "Для просмотра/редактирования щёлкните по элементу дважды"

# хинт в статустной строке
#. Resource IDs: (5855)
msgid "Doubleclick action for current entry"
msgstr "Действие по двойному щелчку для текущего элемента"

#. Resource IDs: (5697)
#, c-format
msgid "Drag this image onto another window to paste the '%s' field."
msgstr "Перетащите изображение на другое окно, чтобы вставить значение поля «%s»."

#. Resource IDs: (5862)
msgid "Drag this image onto another window to start AutoType from there."
msgstr "Перетащите изображение на другое окно, чтобы начать автонабор в указанном месте."

#. Resource IDs: (5464)
#, c-format
msgid "Dropped entry '%s:%s:%s' password points to an entry that is also an alias.\n\nThe dropped entry now references that entry's base entry."
msgstr "Скопированный элемент «%s:%s:%s» ссылается на элемент, который является псевдонимом.\n\nСкопированный элемент теперь ссылается на исходный элемент."

#. Resource IDs: (32086 - Menu, 32086 - MenuEx)
msgid "Duplicate Group"
msgstr "Дублировать группу"

#. Resource IDs: (8215)
msgid "Dutch"
msgstr "Голландская"

#. Resource IDs: (2, 32021 - Menu, 5549)
msgid "E&xit"
msgstr "Вы&ход"

#. Resource IDs: (32021 - MenuEx)
msgid "E&xit\tCtrl+Q\\Alt+F4"
msgstr "Вы&ход\tCtrl+Q\\Alt+F4"

#. Resource IDs: (65535 - PopupMenu)
msgid "E&xport Entry To"
msgstr "Экспортировать элемент &в"

#. Resource IDs: (65535 - PopupMenu)
msgid "E&xport Group To"
msgstr "Экспортировать группу &в"

#. Resource IDs: (5719)
msgid "E-mail"
msgstr "E-mail"

#. Resource IDs: (4111)
msgid "Easyvision characters"
msgstr "Легкоотличимые символы"

# 32050 - id пункта меню
#. Resource IDs: (32050)
msgid "Edit"
msgstr "Правка"

#. Resource IDs: (32220 - Menu)
msgid "Edit Entry"
msgstr "Редактировать элемент"

#. Resource IDs: (32052 - MenuEx)
msgid "Edit Entry..."
msgstr "Редактировать элемент..."

#. Resource IDs: (5699)
#, c-format
msgid "Edit Entry:   «%s» «%s» «%s»"
msgstr "Редактировать элемент: «%s» «%s» «%s»"

#. Resource IDs: (122)
msgid "Edit Shortcut"
msgstr "Редактировать ярлык"

#. Resource IDs: (32052 - Menu)
msgid "Edit/&View Entry..."
msgstr "Редактирование/&просмотр элемента..."

# урезано
#. Resource IDs: (65535)
msgid "Editor Command Line parameters:"
msgstr "параметры командной строки"

#. Resource IDs: (3243)
msgid "Either or both of the Group/Title and Password columns are missing. No records imported."
msgstr "Столбец с группой/заголовком и/или паролем отсутствует. Записи не были импортированы."

#. Resource IDs: (5718)
msgid "Email copied "
msgstr "E-mail скопирован "

#. Resource IDs: (3261)
#, c-format
msgid "Empty line %d skipped"
msgstr "Пустые строки %d пропущены"

# включение горячей клавиши для приложения в диалоге настроек
#. Resource IDs: (1088)
msgid "Enable"
msgstr "Включить"

#. Resource IDs: (1591)
msgid "Enable Transparency"
msgstr "Включить прозрачность"

# AFX_IDP_FILE_HARD_IO
#. Resource IDs: (61866)
#, c-format
msgid "Encountered a hardware I/O error while accessing %1."
msgstr "Аппаратная ошибка ввода-вывода при обращении к %1."

# AFX_IDP_FILE_LOCKING
#. Resource IDs: (61868)
#, c-format
msgid "Encountered a locking violation while accessing %1."
msgstr "Нарушение блокировки при обращении к %1."

# AFX_IDP_FILE_SHARING
#. Resource IDs: (61867)
#, c-format
msgid "Encountered a sharing violation while accessing %1."
msgstr "Нарушение прав доступа при обращении к %1."

# AFX_IDS_INVALID_ARG_EXCEPTION
#. Resource IDs: (61477)
msgid "Encountered an improper argument."
msgstr "Недопустимый аргумент."

# AFX_IDP_FAILED_IO_ERROR_READ
#. Resource IDs: (61733)
#, c-format
msgid "Encountered an unexpected error while reading %1."
msgstr "Непредвиденная ошибка при чтении файла %1."

# AFX_IDP_FAILED_IO_ERROR_WRITE
#. Resource IDs: (61734)
#, c-format
msgid "Encountered an unexpected error while writing %1."
msgstr "Непредвиденная ошибка при записи файла %1."

# Заголовок диалога при шифровании/расшифровании из ком. строки
#. Resource IDs: (118)
msgid "Encrypt/Decrypt"
msgstr "Зашифровать/расшифровать"

#. Resource IDs: (5219)
msgid "Encryption failed"
msgstr "Сбой при шифровании"

#. Resource IDs: (3256)
msgid "End Report"
msgstr "Конец отчёта"

# урезано
# диалог управления фильтрами
#. Resource IDs: (65535)
msgid "Enter Key:"
msgstr "Ключ:"

#. Resource IDs: (130, 132)
msgid "Enter Safe Combination"
msgstr "Введите пароль для контейнера"

# AFX_IDP_PARSE_GUID
#. Resource IDs: (61722)
msgid "Enter a GUID."
msgstr "Введите глобальный уникальный идентификатор (GUID)."

# AFX_IDP_PARSE_CURRENCY
#. Resource IDs: (61721)
msgid "Enter a currency."
msgstr "Введите денежную единицу."

# AFX_IDP_PARSE_DATETIME
#. Resource IDs: (61720)
msgid "Enter a date and/or time."
msgstr "Введите дату и время."

# AFX_IDP_PARSE_DATE
#. Resource IDs: (61724)
msgid "Enter a date."
msgstr "Введите дату."

# AFX_IDP_PARSE_REAL_RANGE
#. Resource IDs: (61715)
#, c-format
msgid "Enter a number between %1 and %2."
msgstr "Введите число от %1 до %2."

# AFX_IDP_PARSE_REAL
#. Resource IDs: (61713)
msgid "Enter a number."
msgstr "Введите число."

# AFX_IDP_PARSE_UINT
#. Resource IDs: (61719)
msgid "Enter a positive integer."
msgstr "Введите положительное целое число."

# AFX_IDP_PARSE_TIME
#. Resource IDs: (61723)
msgid "Enter a time."
msgstr "Введите время."

#. Resource IDs: (65535)
msgid "Enter a value between 0 and 99 (a value of 0 disables icon overlay):"
msgstr "Введите число от 0 до 99 (0 отключает отображение номера):"

# AFX_IDP_PARSE_INT_RANGE
#. Resource IDs: (61714)
#, c-format
msgid "Enter an integer between %1 and %2."
msgstr "Введите целое число от %1 до %2."

# AFX_IDP_PARSE_BYTE
#. Resource IDs: (61718)
msgid "Enter an integer between 0 and 255."
msgstr "Введите целое число от 0 до 255."

# AFX_IDP_PARSE_INT
#. Resource IDs: (61712)
msgid "Enter an integer."
msgstr "Введите целое число."

# AFX_IDP_PARSE_STRING_SIZE
#. Resource IDs: (61716)
#, c-format
msgid "Enter no more than %1 characters."
msgstr "Введите не более %1 знаков."

#. Resource IDs: (65535)
msgid "Enter positions of password characters separated by spaces, commas or semi-colons."
msgstr "Введите номера символов пароля через пробел, запятую или точку с запятой."

#. Resource IDs: (149)
msgid "Enter your Sample Text below"
msgstr "Введите текст для образца"

#. Resource IDs: (5362)
msgid "Entries in both databases but with differences:"
msgstr "Элементы встречаются в обоих контейнерах, но присутствуют различия:"

#. Resource IDs: (5361)
#, c-format
msgid "Entries only in comparison database (%s):"
msgstr "Элементы только из сравниваемого контейнера (%s):"

#. Resource IDs: (5360)
#, c-format
msgid "Entries only in current database (%s):"
msgstr "Элементы только из текущего контейнера (%s):"

#. Resource IDs: (546)
msgid "Entries using Named Password Policy: "
msgstr "Элементы, использующие именованную политику: "

#. Resource IDs: (1480)
msgid "Entries using selected policy:"
msgstr "Элементы, использующие выбранную политику:"

#. Resource IDs: (32131 - MenuEx)
msgid "Entries with E&xpiry dates"
msgstr "Элементы с заданными &датами истечения пароля"

# имя внутреннего фильтра
#. Resource IDs: (3348)
msgid "Entries with a password expiry"
msgstr "Элементы с истекающим паролем"

#. Resource IDs: (3372)
#, c-format
msgid "Entry %ls%d with Group=\"%ls\", Title=\"%ls\", User=\"%ls\""
msgstr "Элемент %ls%d с группой «%ls», заголовком «%ls» и именем пользователя «%ls»"

#. Resource IDs: (522)
msgid "Entry Comparison"
msgstr "Сравнение элементов"

# урезано (подстановка в IDS_KBS_INUSEBYENTRY и IDS_KBS_INUSEBYMENU)
#. Resource IDs: (5956)
msgid "Entry Keyboard Shortcut"
msgstr "Горячая клавиша для элемента"

#. Resource IDs: (5906)
msgid "Entry Password Policy Changes"
msgstr "Изменения в политике создания паролей"

#. Resource IDs: (1407)
msgid "Entry Unique ID:"
msgstr "UID элемента:"

#. Resource IDs: (3275)
#, c-format
msgid "Entry \"%ls, %ls, %ls\" has a password in the correct form for an alias, but the base entry does not exist."
msgstr "Пароль для элемента «%ls, %ls, %ls» имеет вид псевдонима, но исходный элемент не найден."

#. Resource IDs: (3273)
#, c-format
msgid "Entry \"%ls, %ls, %ls\" has a password in the correct form for an alias, but the base entry is already an alias."
msgstr "Пароль для элемента «%ls, %ls, %ls» имеет вид псевдонима, но исходный элемент является псевдонимом."

#. Resource IDs: (3272)
msgid "Entry import warnings"
msgstr "Предупреждения при импорте элементов"

# %s1,%s4 - imported/merged/copied %s2 - imp/mer/cp entry name, %s3 - existing emtry name
#. Resource IDs: (3448)
#, c-format
msgid "Entry keyboard shortcut %ls entry %ls is already allocated to entry %ls. It has been removed from the %ls entry."
msgstr "Горячая клавиша для %ls элемента %ls уже назначена элементу %ls. Она будет убрана из %ls элемента."

# %s1 - imported/merged/copied %s2 - imp/mer/cp entry name
#. Resource IDs: (3449)
#, c-format
msgid "Entry keyboard shortcut %ls entry %ls is already allocated to the PasswordSafe application. It has been removed from the entry."
msgstr "Горячая клавиша для %ls элемента %ls уже назначена для вызова Password Safe. Она будет убрана из элемента."

#. Resource IDs: (5952)
msgid "Entry keyboard shortcuts must have either or both of the Alt and Ctrl keys and an alphanumeric character (0-9, A-Z)."
msgstr "Комбинация клавиш для элемента должна состоять из буквы или числа (0-9, A-Z) и хотя бы одного из модификаторов Alt и Ctrl."

#. Resource IDs: (5942)
#, c-format
msgid "Entry keyboard shortcuts must have either or both of the Alt and Ctrl keys.\n\n%s"
msgstr "Комбинация клавиш для элемента должна содержать хотя бы один из модификаторов Alt и Ctrl.\n\n%s"

#. Resource IDs: (3266)
#, c-format
msgid "Entry of line %d has an invalid \"%ls\" field. It has been ignored."
msgstr "Элемент в строке %d содержит недопустимое поле «%ls». Проигнорировано."

#. Resource IDs: (3264)
#, c-format
msgid "Entry on line %d with Group=\"%ls\""
msgstr "Элемент, описанный в строке %d, из группы «%ls»"

#. Resource IDs: (3265)
#, c-format
msgid "Entry on line %d with no group"
msgstr "Элемент, описанный в строке %d, без имени группы"

#. Resource IDs: (5794)
msgid "Entry size"
msgstr "Размер элемента"

#. Resource IDs: (1409)
msgid "Entry size:"
msgstr "Размер элемента:"

#. Resource IDs: (5739)
msgid "Entry status"
msgstr "Статус элемента"

#. Resource IDs: (5570)
msgid "Entry type"
msgstr "Тип элемента"

#. Resource IDs: (3385)
#, c-format
msgid "Entry with Group=\"%ls\""
msgstr "Элемент из группы «%ls»"

#. Resource IDs: (3386)
msgid "Entry with no group"
msgstr "Элемент без имени группы"

#. Resource IDs: (3329, 5727)
msgid "Error"
msgstr "Ошибка"

#. Resource IDs: (3053)
#, c-format
msgid "Error (%08X): line %d character %d %ls"
msgstr "Ошибка (%08X): строка %d символ %d %ls"

#. Resource IDs: (3031)
msgid "Error - unable to determine settings configuration!\n\nNo application settings will be saved.\n\nDatabase related settings will be stored in the open database when it is closed, assuming it is not read-only or locked by another user."
msgstr "Ошибка: невозможно определить параметры настроек!\n\nНастройки приложения не будут сохранены.\n\nНастройки контейнера будут сохранены в открытом контейнере, если он доступен для записи и не заблокирован другим пользователем."

#. Resource IDs: (5661)
#, c-format
msgid "Error at column %d:\n\n%s"
msgstr "Ошибка в столбце %d:\n\n%s"

#. Resource IDs: (3033)
#, fuzzy, c-format
msgid "Error in a Password History %ls:"
msgstr "Ошибка в поле истории паролей %ls:"

#. Resource IDs: (5659)
msgid "Error parsing Run Command"
msgstr "Ошибка разбора команды для запуска"

#. Resource IDs: (3378)
msgid "Error while writing file! Try saving in a different location"
msgstr "Ошибка при записи файла! Попробуйте сохранить файл в другом месте"

#. Resource IDs: (3248)
msgid "Error: A file with this name already exists"
msgstr "Ошибка: файл с указанным именем уже существует"

#. Resource IDs: (3247)
msgid "Error: File is read-only"
msgstr "Ошибка: файл доступен только для чтения"

#. Resource IDs: (1078)
msgid "Escape key closes application"
msgstr "Закрывать приложение по Esc"

#. Resource IDs: (8231)
msgid "Estonian"
msgstr "Эстонская"

#. Resource IDs: (65535)
msgid "Example:"
msgstr "Пример:"

#. Resource IDs: (1004, 32021)
msgid "Exit"
msgstr "Выход"

#. Resource IDs: (32109 - MenuEx)
msgid "Expand All"
msgstr "Развернуть все"

# заголовок диалога
#. Resource IDs: (6035)
msgid "Expand backup directory path"
msgstr "Раскрытие пути к каталогу для резервных копий"

#. Resource IDs: (32054 - MenuEx)
msgid "Expand/Collapse Group"
msgstr "Развернуть/свернуть группу"

# Заголовок диалога со списком
#. Resource IDs: (119)
msgid "Expiring Passwords"
msgstr "Просроченные и истекающие пароли"

# урезано
# диалог управления фильтрами
#. Resource IDs: (5643, 5962)
msgid "Export"
msgstr "Экспорт"

# Элемент меню отчётов
#. Resource IDs: (32129 - MenuEx)
msgid "Export &Text"
msgstr "Экспорт в простой &текст"

#. Resource IDs: (32009 - PopupMenuEx)
msgid "Export &To"
msgstr "Экспортировать &в"

# Элемент меню отчётов
#. Resource IDs: (32130 - MenuEx)
msgid "Export &XML"
msgstr "Экспорт в &XML"

#. Resource IDs: (32096 - Menu, 32096 - MenuEx)
msgid "Export Attachment..."
msgstr "Экспортировать вложение..."

#. Resource IDs: (32135 - MenuEx)
msgid "Export Current &DB"
msgstr "Экспорт текущего &контейнера"

#. Resource IDs: (32136 - PopupMenuEx, 5935)
msgid "Export Entry To"
msgstr "Экспортировать элемент в"

#. Resource IDs: (32137 - PopupMenuEx, 5960)
msgid "Export Group To"
msgstr "Экспортировать группу в"

# урезано (кнопка в мастере)
#. Resource IDs: (5833)
msgid "Export Text"
msgstr "Экспорт"

#. Resource IDs: (112)
msgid "Export Text Extra"
msgstr "Экспортировать в расширенный текст"

# урезано (кнопка в мастере)
#. Resource IDs: (5834)
msgid "Export XML"
msgstr "Экспорт"

#. Resource IDs: (5810)
#, fuzzy
msgid "Export file:"
msgstr "Файл экспорта:"

# Для уменьшения ширины диалога имя файла вынесено в отдельную строку
#. Resource IDs: (5863)
#, c-format
msgid "Export file: '%s' already exists.\nDo you want to replace it?"
msgstr "Указанный файл для экспорта\n%s\nуже существует.\nЗаменить?"

#. Resource IDs: (3364)
#, fuzzy
msgid "Export of data was restricted to certain fields by the user."
msgstr "При экспорте пользователь ограничил список полей."

# кнопка на вкладке вложения
#. Resource IDs: (1515)
msgid "Export..."
msgstr "Экспорт..."

# Часть имени с отчётом. Оставлять без изменений.
#. Resource IDs: (5965)
msgid "Export_DB"
msgstr "Export_DB"

# Часть имени с отчётом. Оставлять без изменений.
#. Resource IDs: (5805)
msgid "Export_Text"
msgstr "Export_Text"

# Часть имени с отчётом. Оставлять без изменений.
#. Resource IDs: (5806)
msgid "Export_XML"
msgstr "Export_XML"

#. Resource IDs: (5812)
msgid "Exporting to file:"
msgstr "Экспорт в файл:"

#. Resource IDs: (8242)
msgid "Faeroese"
msgstr "Фарерская"

#. Resource IDs: (6030)
msgid "Failed to allocate memory"
msgstr "Не удалось выделить память"

# AFX_IDP_FAILED_TO_CREATE_DOC
#. Resource IDs: (61700)
msgid "Failed to create empty document."
msgstr "Не удалось создать пустой документ."

#. Resource IDs: (6029)
msgid "Failed to import image"
msgstr "Не удалось импортировать изображение"

#. Resource IDs: (6004)
msgid "Failed to initialize YubiKey. Please try again."
msgstr "Ошибка инициализации YubiKey. Попробуйте ещё раз."

# AFX_IDP_FAILED_TO_LAUNCH_HELP
#. Resource IDs: (61703)
msgid "Failed to launch help."
msgstr "Не удалось запустить справку."

#. Resource IDs: (5660)
msgid "Failed to load AutoType support DLL (wrong version?).\n\nAutoType for Launch of a Browser or Running a command is disabled."
msgstr "Невозможно загрузить DLL для автонабора, или она имеет неверную версию.\n\n Автонабор в браузере и при выполнении команды отключён."

#. Resource IDs: (6027)
msgid "Failed to load image"
msgstr "Не удалось загрузить изображение"

#. Resource IDs: (3326)
msgid "Failed to lock configuration file - opened by another instance of PasswordSafe?"
msgstr "Ошибка при блокировке файла настроек. Проверьте, не открыт ли другой экземпляр Password Safe?"

#. Resource IDs: (6031)
msgid "Failed to lock memory"
msgstr "Ошибка при блокировке области памяти"

# AFX_IDP_FAILED_TO_OPEN_DOC
#. Resource IDs: (61697)
msgid "Failed to open document."
msgstr "Не удалось открыть документ."

#. Resource IDs: (5379)
msgid "Failed to save changed preferences."
msgstr "Ошибка при сохранении изменений настроек."

# AFX_IDP_FAILED_TO_SAVE_DOC
#. Resource IDs: (61698)
msgid "Failed to save document."
msgstr "Не удалось сохранить документ."

#. Resource IDs: (6026)
msgid "Failed to save image"
msgstr "Не удалось сохранить изображение"

#. Resource IDs: (5850)
#, c-format
msgid "Failed to switch from R-O to R/W because database is already open in R/W mode by:\n%s %s\n(Only one R/W access at a time is allowed)"
msgstr "Ошибка при переключении в режим чтения/записи: контейнер уже открыт для записи:\n%s %s\n(Файл не может быть одновременно открыт для записи несколькими пользователями)"

#. Resource IDs: (5853)
msgid "Failed to switch from R-O to R/W: Could not open the database. It may have been deleted or renamed or there may be a problem with its drive."
msgstr "Ошибка при переключении в режим чтения/записи: контейнер не найден. Возможно, он бы удалён, перемещён, или произошёл сбой на диске."

#. Resource IDs: (5854)
msgid "Failed to switch from R-O to R/W: The file appears to be too short to be a valid database."
msgstr "Ошибка при переключении в режим чтения/записи: файл не является контейнером Password Safe (размер слишком мал)."

#. Resource IDs: (5851)
msgid "Failed to switch from R/W to R-O: Could not release database lock.\nTry exiting and restarting program."
msgstr "Ошибка при переключении в режим «только чтение»: ошибка при освобождении файла блокировок.\nПопробуйте выйти из программы и запустить её заново."

#. Resource IDs: (5766)
#, fuzzy
msgid "Failsafe Backup Deletion"
msgstr "Удаление аварийных резервных копий"

#. Resource IDs: (164)
#, fuzzy
msgid "Failsafe Backup Files"
msgstr "Аварийные резервные копии"

#. Resource IDs: (3328)
msgid "Fatal Error"
msgstr "Фатальная ошибка"

#. Resource IDs: (5596, 5611)
msgid "Field"
msgstr "Поле"

#. Resource IDs: (65535)
msgid "Field Separator"
msgstr "Разделитель полей"

#. Resource IDs: (5576)
msgid "Field active"
msgstr "Поле активно"

#. Resource IDs: (5575)
msgid "Field present"
msgstr "Поле присутствует"

# Имя пункта меню
#. Resource IDs: (32001)
msgid "File"
msgstr "Файл"

# Свойства вложения
#. Resource IDs: (5988)
msgid "File Creation Date"
msgstr "Дата создания файла"

#. Resource IDs: (5236)
msgid "File In Use"
msgstr "Файл используется"

# Свойства вложения
#. Resource IDs: (5990)
msgid "File Last Accessed date"
msgstr "Дата последнего доступа к файлу"

# Свойства вложения
#. Resource IDs: (5989)
msgid "File Last Modified Date"
msgstr "Дата изменения файла"

# Свойства вложения
#. Resource IDs: (5982)
msgid "File Name"
msgstr "Имя файла"

# Свойства вложения
#. Resource IDs: (5983)
msgid "File Path"
msgstr "Путь к файлу"

#. Resource IDs: (5313)
msgid "File Read Error"
msgstr "Ошибка при чтении файла"

# Свойства вложения
#. Resource IDs: (65535)
msgid "File Size:"
msgstr "Размер файла:"

#. Resource IDs: (3015)
#, c-format
msgid "File ends on line %d before ending double quote of last entry's note field."
msgstr "Обнаружен конец файла в строке %d до того как была найдена закрывающая двойная кавычка для последнего поля с заметками."

# 2Gb+ when encrypting file (core error)
#. Resource IDs: (3401)
msgid "File is too big."
msgstr "Слишком большой файл."

# when decryptiong file (core error)
#. Resource IDs: (3400)
msgid "File is too short."
msgstr "Недостаточный размер файла."

#. Resource IDs: (3399)
msgid "File is truncated or otherwise corrupt. Please use backup database."
msgstr "Файл усечён или повреждён. Используйте резервную копию."

#. Resource IDs: (5330)
msgid "File lock error"
msgstr "Ошибка при блокировке файла"

#. Resource IDs: (5319)
msgid "File open error"
msgstr "Ошибка при открытии файла"

#. Resource IDs: (5237)
msgid "File open error."
msgstr "Ошибка при открытии файла."

#. Resource IDs: (3024)
msgid "File or path not found"
msgstr "Файл или путь к файлу не найден"

#. Resource IDs: (5214)
msgid "File or path not found."
msgstr "Файл или путь к файлу не найден."

#. Resource IDs: (5324)
msgid "File version warning"
msgstr "Предупреждение о версии файла"

# Свойства вложения
#. Resource IDs: (65535)
msgid "File:"
msgstr "Файл:"

#. Resource IDs: (5344)
#, c-format
msgid "File: %s failed validation against XML Schema:\n\n%s"
msgstr "Файл %s не соответствует XML-схеме:\n\n%s"

#. Resource IDs: (5345)
#, c-format
msgid "File: %s passed Validation but had the following errors during import:\n\n%s"
msgstr "Файл %s прошёл проверку, но при импорте произошли следующие ошибки:\n\n%s"

#. Resource IDs: (5905)
#, c-format
msgid "File: %s was imported (%d warning(s) issued about missing Password Policy Names). See report for details."
msgstr "Файл %s был импортирован (%d предупреждений об отсутствующих именах политики создания паролей). Подробная информация находится в отчёте."

#. Resource IDs: (5346)
#, c-format
msgid "File: %s was imported (entries validated %d / imported %d%s%s%s). See report for details."
msgstr "Файл %s был импортирован (проверено элементов %d / импортировано %d%s%s%s). Подробная информация находится в отчёте."

#. Resource IDs: (3331)
#, c-format
msgid "Filter %ls already exists in the database, do you wish to replace it with this?"
msgstr "Фильтр %ls уже существует в контейнере. Заменить его?"

#. Resource IDs: (65535)
msgid "Filter name:"
msgstr "Имя фильтра:"

#. Resource IDs: (5725)
msgid "Filter1"
msgstr "Filter1"

#. Resource IDs: (5625)
msgid "Filters successfully exported"
msgstr "Фильтры успешно экспортированы"

#. Resource IDs: (5626)
msgid "Filters successfully imported"
msgstr "Фильтры успешно импортированы"

#. Resource IDs: (32300 - PopupMenuEx, 5533)
msgid "Find"
msgstr "Поиск"

#. Resource IDs: (32061 - MenuEx)
msgid "Find Next"
msgstr "Найти следующий"

#. Resource IDs: (32062 - MenuEx)
msgid "Find Previous"
msgstr "Найти предыдущий"

#. Resource IDs: (8209)
msgid "Finnish"
msgstr "Финская"

#. Resource IDs: (8303)
msgid "Finnish with Sami"
msgstr "Финская (с саамским)"

#. Resource IDs: (3352)
msgid "First character of variable name must be alphabetic"
msgstr "Первый символ в имени переменной должен быть буквой"

#. Resource IDs: (32102 - MenuEx)
msgid "Flattened &List"
msgstr "&Простой список"

#. Resource IDs: (148)
msgid "Font"
msgstr "Шрифт"

#. Resource IDs: (1089)
msgid "Font st&yle:"
msgstr "С&тиль шрифта:"

#. Resource IDs: (5468)
msgid "For security, the database must be closed before connecting to the Internet.\nPress OK to close database and continue (Changes will be saved)"
msgstr "Из соображений безопасности перед подключением к Интернет необходимо закрыть контейнер.\nНажмите OK для закрытия контейнера и продолжения (изменения будут сохранены)"

#. Resource IDs: (3242)
#, c-format
msgid "Found %d known column headers:"
msgstr "Обнаружено %d известных заголовков столбцов:"

#. Resource IDs: (5274)
msgid "Found 1 match."
msgstr "Найдено одно совпадение."

#. Resource IDs: (8210)
msgid "French"
msgstr "Французская"

#. Resource IDs: (1176)
msgid "Fully collapsed"
msgstr "Полностью свёрнуто"

#. Resource IDs: (1177)
msgid "Fully expanded"
msgstr "Полностью развёрнуто"

#. Resource IDs: (8305)
msgid "Gaelic"
msgstr "Гэльская"

#. Resource IDs: (1025, 1467)
msgid "Generate"
msgstr "Создать"

#. Resource IDs: (32157 - MenuEx)
msgid "Generate &Password"
msgstr "Создать &пароль"

#. Resource IDs: (1052)
msgid "Generate &Pronounceable passwords"
msgstr "Создавать &произносимые пароли"

#. Resource IDs: (5743)
msgid "Generate Password"
msgstr "Создать пароль"

#. Resource IDs: (5916)
msgid "Generate Password using selected Password Policy"
msgstr "Создать пароль используя выбранную политику"

#. Resource IDs: (8241)
msgid "Georgian"
msgstr "Грузинская"

#. Resource IDs: (8314)
msgid "Georgian (Ergonomic)"
msgstr "Грузинская (эргономичная)"

#. Resource IDs: (8297)
msgid "Georgian (QWERTY)"
msgstr "Грузинская (QWERTY)"

#. Resource IDs: (8205)
msgid "German"
msgstr "Немецкая"

#. Resource IDs: (8283)
msgid "German (IBM)"
msgstr "Немецкая (IBM)"

#. Resource IDs: (32203 - MenuEx)
msgid "Get &Help\tF1"
msgstr "&Помощь\tF1"

#. Resource IDs: (5213)
msgid "Given path is a directory or file is read-only"
msgstr "Указанный путь является каталогом или файл доступен только для чтения"

# переход по ссылке/выполнение команды в диалоге создания/редактирования элемента
# "перейти" не входит по длине
#. Resource IDs: (1379)
msgid "Go"
msgstr "Перейти"

#. Resource IDs: (5667)
msgid "Go "
msgstr "Перейти "

#. Resource IDs: (65535 - PopupMenu)
msgid "Go to Aliases..."
msgstr "Перейти к псевдониму..."

#. Resource IDs: (6052)
msgid "Go to Shortcuts..."
msgstr "Перейти к ярлыку..."

#. Resource IDs: (5668)
#, fuzzy
msgid "Go+"
msgstr "Перейти+"

#. Resource IDs: (8206)
msgid "Greek"
msgstr "Греческая"

#. Resource IDs: (8284)
msgid "Greek (220)"
msgstr "Греческая (220)"

#. Resource IDs: (8318)
msgid "Greek (220) Latin"
msgstr "Греческая (220, латиница)"

#. Resource IDs: (8307)
msgid "Greek (319)"
msgstr "Греческая (319)"

#. Resource IDs: (8321)
msgid "Greek (319) Latin"
msgstr "Греческая (319, латиница)"

#. Resource IDs: (8322)
msgid "Greek Latin"
msgstr "Греческая (латиница)"

#. Resource IDs: (8323)
msgid "Greek Polytonic"
msgstr "Греческая (политоническая)"

#. Resource IDs: (3055, 5221)
msgid "Group"
msgstr "Группа"

#. Resource IDs: (5422)
msgid "Group [Mandatory Field]"
msgstr "Группа [Обязательное поле]"

#. Resource IDs: (5671)
msgid "Group copied "
msgstr "Группа скопирована "

#. Resource IDs: (3003, 5220)
msgid "Group/Title"
msgstr "Группа/заголовок"

#. Resource IDs: (1350, 65535)
msgid "Group:"
msgstr "Группа:"

#. Resource IDs: (5233)
msgid "Group\tTitle\tUsername\tPassword Expiry Date\n"
msgstr "Группа\tЗаголовок\tИмя пользователя\tДата истечения пароля\n"

#. Resource IDs: (8251)
msgid "Gujarati"
msgstr "Гуджаратская"

#. Resource IDs: (8019)
msgid "HK"
msgstr "Гонконгская"

# столбец в сводке сравнения
#. Resource IDs: (5979)
msgid "Has Attachment(s)"
msgstr "Есть вложение"

#. Resource IDs: (8259)
msgid "Hausa"
msgstr "Хауса"

#. Resource IDs: (8211)
msgid "Hebrew"
msgstr "Иврит"

#. Resource IDs: (32203, 5607, 57670)
msgid "Help"
msgstr "Помощь"

#. Resource IDs: (57670)
msgid "Help (F1)"
msgstr "Помощь (F1)"

#. Resource IDs: (4113)
msgid "Hexadecimal characters"
msgstr "Шестнадцатеричные цифры"

#. Resource IDs: (5290)
msgid "Hexadecimal is mutually exclusive to all other options."
msgstr "Опция «шестнадцатеричные цифры» несовместима с другими опциями."

#. Resource IDs: (1426)
msgid "Hide System Tray icon (Hot Key MUST be active)"
msgstr "Скрывать значок (должна быть задана горячая клавиша)"

#. Resource IDs: (1397)
msgid "Highlight changed entries"
msgstr "Выделять изменённые элементы"

#. Resource IDs: (8298)
msgid "Hindi Traditional"
msgstr "Хинди (традиционная)"

#. Resource IDs: (3013)
msgid "History"
msgstr "История"

#. Resource IDs: (5929)
#, fuzzy
msgid "History entry"
msgstr "Элемент истории"

#. Resource IDs: (6043)
#, c-format
msgid "Host: %s; User: %s"
msgstr "Имя ПК: %s; Пользователь: %s"

# No need to translate these
#. Resource IDs: (1087)
msgid "HotKey1"
msgstr "HotKey1"

#. Resource IDs: (5949)
msgid "However, we can't add either as all combinations are in use."
msgstr "Модификаторы не могут быть добавлены, т. к. все комбинации заняты."

#. Resource IDs: (8212)
msgid "Hungarian"
msgstr "Венгерская"

#. Resource IDs: (8286)
msgid "Hungarian 101-key"
msgstr "Венгерская (101 клавиша)"

#. Accelerator Entry for Menu ID:32002; '&Open...'
msgid "ID:32002:V C +O"
msgstr "ID:32002:V C +]"

#. Accelerator Entry for Menu ID:32003; '&New...'
msgid "ID:32003:V C +N"
msgstr "ID:32003:V C +N"

#. Accelerator Entry for Menu ID:32005; '&Save'
msgid "ID:32005:V C +S"
msgstr "ID:32005:V C +S"

#. Accelerator Entry for Menu ID:32021; 'E&xit'
msgid "ID:32021:V C +Q"
msgstr "ID:32021:V C +Q"

#. Accelerator Entry for Menu ID:32027; '&Lock'
msgid "ID:32027:V CS+L"
msgstr "ID:32027:V CS+L"

#. Accelerator Entry for Menu ID:32051; '&Add Entry...'
msgid "ID:32051:V C +A"
msgstr "ID:32051:V C +A"

#. Accelerator Entry for Menu ID:32063; '&Duplicate Entry'
msgid "ID:32063:V C +D"
msgstr "ID:32063:V C +D"

#. Accelerator Entry for Menu ID:32066; '&Copy Password to Clipboard'
msgid "ID:32066:V C +C"
msgstr "ID:32066:V C +C"

#. Accelerator Entry for Menu ID:32067; 'Display subset of Password'
msgid "ID:32067:V C +B"
msgstr "ID:32067:V C +B"

#. Accelerator Entry for Menu ID:32068; 'Copy &Username to Clipboard'
msgid "ID:32068:V C +U"
msgstr "ID:32068:V C +U"

#. Accelerator Entry for Menu ID:32069; 'Copy &Notes to Clipboard'
msgid "ID:32069:V C +G"
msgstr "ID:32069:V C +G"

#. Accelerator Entry for Menu ID:32070; 'Copy UR&L to Clipboard'
msgid "ID:32070:VAC +L"
msgstr "ID:32070:VAC +L"

#. Accelerator Entry for Menu ID:32072; '&Browse to URL'
msgid "ID:32072:V C +L"
msgstr "ID:32072:V C +L"

#. Accelerator Entry for Menu ID:32073; 'Browse to URL + &AutoType'
msgid "ID:32073:VA  +L"
msgstr "ID:32073:VA  +L"

#. Accelerator Entry for Menu ID:32074; 'Send &Email'
msgid "ID:32074:V C +E"
msgstr "ID:32074:V C +E"

#. Accelerator Entry for Menu ID:32075; 'Perform Auto&Type'
msgid "ID:32075:V C +T"
msgstr "ID:32075:V C +T"

#. Accelerator Entry for Menu ID:32076; '&Run Command'
msgid "ID:32076:V C +R"
msgstr "ID:32076:V C +R"

#. Accelerator Entry for Menu ID:32079; '&Find...'
msgid "ID:32079:V C +F"
msgstr "ID:32079:V C +F"

#. Accelerator Entry for Menu ID:32080; 'Copy Run Command to Clipboard'
msgid "ID:32080:VAC +R"
msgstr "ID:32080:VAC +R"

#. Accelerator Entry for Menu ID:32082; 'Undo'
msgid "ID:32082:V C +Z"
msgstr "ID:32082:V C +Z"

#. Accelerator Entry for Menu ID:32083; 'Redo'
msgid "ID:32083:V C +Y"
msgstr "ID:32083:V C +Y"

#. Accelerator Entry for Menu ID:32140; 'Last Find results'
msgid "ID:32140:V C +K"
msgstr "ID:32140:V C +K"

#. Accelerator Entry for Menu ID:32154; '&Options...'
msgid "ID:32154:V C +M"
msgstr "ID:32154:V C +M"

#. Accelerator Entry for Menu ID:32157; 'Cancel'
msgid "ID:32157:V C +P"
msgstr "ID:32157:V C +P"

#. Accelerator Entry for Menu ID:32302; 'Clear Find'
msgid "ID:32302:VAC +C"
msgstr "ID:32302:VAC +C"

#. Accelerator Entry for Menu ID:32304; ''
msgid "ID:32304:VAC +S"
msgstr "ID:32304:VAC +S"

#. Accelerator Entry for Menu ID:32307; 'Advanced Find Options'
msgid "ID:32307:VAC +A"
msgstr "ID:32307:VAC +A"

#. Accelerator Entry for Menu ID:32500; ''
msgid "ID:32500:V C +C"
msgstr "ID:32500:V C +C"

#. Accelerator Entry for Menu ID:32501; ''
msgid "ID:32501:V C +E"
msgstr "ID:32501:V C +E"

#. Accelerator Entry for Menu ID:32502; ''
msgid "ID:32502:V C +F"
msgstr "ID:32502:V C +F"

#. Accelerator Entry for Menu ID:32503; ''
msgid "ID:32503:V C +L"
msgstr "ID:32503:V C +L"

#. Accelerator Entry for Menu ID:32504; ''
msgid "ID:32504:V C +S"
msgstr "ID:32504:V C +S"

#. Resource IDs: (8213)
msgid "Icelandic"
msgstr "Исландская"

#. Resource IDs: (5496)
msgid "Icon"
msgstr "Значок"

#. Resource IDs: (5104)
msgid "If enabled, a 'snapshot' will be taken before every save, named as specified below."
msgstr "Если включено, то перед каждым сохранением будет создаваться копия. Имя файла будет выбрано по правилам, указанным ниже."

#. Resource IDs: (5267)
msgid "If requested, then a delimiter character must be entered."
msgstr "Если запрошено, должен быть указан символ-разделитель."

#. Resource IDs: (5774)
msgid "If the passphrase is the same as the currently opened database, properties of this backup are shown."
msgstr "Если пароль для резервной копии совпадает с текущим, будут показаны свойства резервного контейнера."

#. Resource IDs: (5771)
msgid "If this is the first database opened on the startup of PasswordSafe, PasswordSafe will exit.  If not, the new open will be cancelled and the existing opened database, if any, will remain open."
msgstr "Если это контейнер открытый при запуске Password Safe, то приложение будет закрыто. Иначе, открытие нового контейнера будет отменено, а ранее открытый контейнер (если такой имеется) останется открытым."

#. Resource IDs: (8156)
#, c-format
msgid "If this keyboard supports characters via the %s, then this key will be enabled and can be used to select them.\n\nYou may need to also select the Shift key to see them."
msgstr "Если указанная раскладка поддерживает ввод символов через %s, то эта клавиша будет активна и может быть использована для их выбора.\n\nВозможно, потребуется нажать Shift, чтобы увидеть их."

#. Resource IDs: (5112)
msgid "If unchecked, you will be prompted to save changes upon exiting Password Safe."
msgstr "Если не выбрано, перед выходом из Password Safe будет выведен запрос на сохранение изменений."

#. Resource IDs: (5919)
msgid "If you specify using your own symbol list, you cannot leave it empty. Unselecting use of symbols."
msgstr "Список символов не может быть пуст, если выбрано его использование. Использование списка символов выключено."

#. Resource IDs: (8262)
msgid "Igbo"
msgstr "Игбо"

#. Resource IDs: (5768)
msgid "Ignore all Failsafe Backup files and continue with the currently selected database."
msgstr "Игнорировать все аварийные резервные копии и открыть выбранный контейнер."

#. Resource IDs: (32014 - PopupMenuEx)
msgid "Import &From"
msgstr "Импортировать &из"

# Элемент меню отчётов
#. Resource IDs: (32122 - MenuEx)
msgid "Import &Text"
msgstr "Импорт из простого &текста"

# Элемент меню отчётов
#. Resource IDs: (32123 - MenuEx)
msgid "Import &XML"
msgstr "Импорт из &XML"

#. Resource IDs: (32133 - MenuEx)
msgid "Import KeePass V1 CSV"
msgstr "Импорт KeePass V1 CSV"

#. Resource IDs: (32132 - MenuEx)
msgid "Import KeePass V1 TXT"
msgstr "Импорт KeePass V1 TXT"

#. Resource IDs: (125)
msgid "Import Text Settings"
msgstr "Настройки импорта из простого текста"

#. Resource IDs: (5479)
msgid "Import Text failed"
msgstr "Сбой при импорте из простого текста"

#. Resource IDs: (126)
msgid "Import XML Settings"
msgstr "Настройки импорта из XML"

#. Resource IDs: (5440)
msgid "Import XML failed"
msgstr "Сбой при импорте из XML"

#. Resource IDs: (3425)
msgid "Import aborted. Please see report."
msgstr "Импорт прерван. Причина указана в отчёте."

#. Resource IDs: (5870)
msgid "Import failed"
msgstr "Сбой при импорте"

# Диалог импорта из текста
#. Resource IDs: (1398)
msgid "Import to change passwords of existing entries ONLY"
msgstr "При импорте только изменить пароли у существующих элементов"

#. Resource IDs: (65535)
msgid "Import under Group?"
msgstr "Импортировать в группу?"

# кнопка на вкладке вложения
#. Resource IDs: (1516)
msgid "Import..."
msgstr "Импорт..."

# Часть имени с отчётом. Оставлять без изменений.
#. Resource IDs: (5869)
msgid "Import_KeePassV1_CSV"
msgstr "Import_KeePassV1_CSV"

# Часть имени с отчётом. Оставлять без изменений.
#. Resource IDs: (5868)
msgid "Import_KeePassV1_TXT"
msgstr "Import_KeePassV1_TXT"

# Часть имени с отчётом. Оставлять без изменений.
#. Resource IDs: (5534)
msgid "Import_Text"
msgstr "Import_Text"

# Часть имени с отчётом. Оставлять без изменений.
#. Resource IDs: (5535)
msgid "Import_XML"
msgstr "Import_XML"

#. Resource IDs: (5277, 5638)
msgid "Imported"
msgstr "Импортировано"

#. Resource IDs: (5338)
#, c-format
msgid "Imported %d %s"
msgstr "Импортировано %d %s"

#. Resource IDs: (3383)
#, c-format
msgid "In Headers(%ls)/In Entries("
msgstr "В заголовках(%ls)/в элементах("

# refer to the state of a Filter - active means that the displayed entries match the filter, inactive means that the filter isn't being used
#. Resource IDs: (5595)
msgid "Inactive"
msgstr "Неактивен"

#. Resource IDs: (1552)
msgid "Include filters stored in this database in the new database"
msgstr "Экспортировать фильтры в новый контейнер"

# AFX_IDP_INVALID_FILENAME
#. Resource IDs: (61696)
msgid "Incorrect filename."
msgstr "Неправильное имя файла."

#. Resource IDs: (5280)
msgid "Incorrect passkey, not a PasswordSafe database, or a corrupt database."
msgstr "Указан неверный пароль или файл повреждён/не является контейнером Password Safe."

#. Resource IDs: (3251)
msgid "Incorrect password"
msgstr "Неверный пароль"

#. Resource IDs: (5387)
#, c-format
msgid "Incremented Number [%d-%d]"
msgstr "Автонумератор [%d-%d]"

# message for core
#. Resource IDs: (3356)
msgid "Index is invalid or missing"
msgstr "Индекс не указан или недопустим"

# message for core
#. Resource IDs: (3357)
msgid "Index not numeric"
msgstr "Индекс не является числовым"

# При отображении части пароля
#. Resource IDs: (5648)
#, c-format
msgid "Index points after the end of the password (length %d)."
msgstr "Позиция указывает на символ после конца пароля (длина пароля %d)"

# При отображении части пароля если используется отрицательный индекс по модулю превосходящий длину
#. Resource IDs: (5939)
#, c-format
msgid "Index points before the start of the password (length %d)."
msgstr "Позиция указывает на символ до начала пароля (длина пароля %d)"

#. Resource IDs: (1542)
msgid "Initial Tree View"
msgstr "Вид дерева при старте"

#. Resource IDs: (3350)
msgid "Input string is empty"
msgstr "Пустая строка ввода"

#. Resource IDs: (8085)
msgid "Insert"
msgstr "Вставить"

# AFX_IDP_FAILED_MEMORY_ALLOC
#. Resource IDs: (61706)
msgid "Insufficient memory to perform operation."
msgstr "Недостаточно памяти для выполнения операции."

#. Resource IDs: (65535)
msgid "Intermediate Backups"
msgstr "Промежуточная резервная копия"

# AFX_IDP_INTERNAL_FAILURE
#. Resource IDs: (61704)
msgid "Internal application error."
msgstr "Внутренняя ошибка приложения."

#. Resource IDs: (3241)
msgid "Internal error. Import failed. No records imported."
msgstr "Внутренняя ошибка. Сбой при импорте. Записи не были импортированы."

#. Resource IDs: (3249)
msgid "Internal error: An invalid flag was specified"
msgstr "Внутренняя ошибка: указан недопустимый флаг"

#. Resource IDs: (3327)
msgid "Internal error: Couldn't initialize config file XML structure"
msgstr "Внутренняя ошибка: невозможно инициализировать структуру XML-файла"

#. Resource IDs: (3022)
msgid "Internal error: Invalid oflag or pmode argument"
msgstr "Внутренняя ошибка: неверный аргумент oflag или pmode"

#. Resource IDs: (3250)
msgid "Internal error: Out of file handles"
msgstr "Внутренняя ошибка: исчерпаны дескрипторы (handles) файлов"

#. Resource IDs: (3025)
msgid "Internal error: Unexpected error number"
msgstr "Внутренняя ошибка: неизвестный номер ошибки"

#. Resource IDs: (3318)
msgid "Invalid Filter schema."
msgstr "Неверная схема фильтра."

#. Resource IDs: (1388)
msgid "Invalid Parameter"
msgstr "Неверный параметр"

#. Resource IDs: (3017)
#, c-format
msgid "Invalid input on line %d.  Number of fields separated by '%c' is not as expected."
msgstr "Недопустимый ввод в строке %d.  Количество полей разделённых «%c» не совпадает с ожидаемым."

#. Resource IDs: (5684)
#, fuzzy
msgid "Invalid shortcut ignored."
msgstr "Недопустимая комбинация отклонена."

#. Resource IDs: (8279)
msgid "Irish"
msgstr "Ирландская"

#. Resource IDs: (8214)
msgid "Italian"
msgstr "Итальянская"

#. Resource IDs: (8287)
msgid "Italian (142)"
msgstr "Итальянская (142)"

#. Resource IDs: (8327)
msgid "Japanese"
msgstr "Японская"

#. Resource IDs: (1412)
msgid "KBytes"
msgstr "Кб"

#. Resource IDs: (8255)
msgid "Kannada"
msgstr "Каннада"

#. Resource IDs: (8245)
msgid "Kazakh"
msgstr "Казахская"

#. Resource IDs: (32024 - MenuEx)
msgid "KeePass V1 CSV File..."
msgstr "CSV-файл KeePass V1..."

#. Resource IDs: (32017 - MenuEx)
msgid "KeePass V1 TXT File..."
msgstr "TXT-файл KeePass V1..."

# В истории паролей
#. Resource IDs: (1143)
msgid "Keep"
msgstr "Хранить"

#. Resource IDs: (3073, 5940, 65535)
msgid "Keyboard Shortcut"
msgstr "Горячая клавиша"

#. Resource IDs: (65535)
msgid "Keyboard type:"
msgstr "Тип клавиатуры:"

#. Resource IDs: (8326)
msgid "Korean"
msgstr "Корейская"

#. Resource IDs: (8246)
msgid "Kyrgyz Cyrillic"
msgstr "Киргизская (кириллица)"

#. Resource IDs: (8009)
msgid "L Ctrl"
msgstr "Лев. Ctrl"

#. Resource IDs: (3010)
msgid "Last Access Time"
msgstr "Время последнего доступа"

#. Resource IDs: (5229)
msgid "Last Accessed"
msgstr "Последний раз использовалось"

#. Resource IDs: (32140 - MenuEx)
msgid "Last Find results"
msgstr "Результаты последнего поиска"

#. Resource IDs: (5232)
msgid "Last Modified"
msgstr "Последний раз изменялось"

# свойства вложения
#. Resource IDs: (65535)
msgid "Last Modified date:"
msgstr "Дата изменения:"

#. Resource IDs: (1112)
msgid "Last accessed on:"
msgstr "Последнее обращение:"

# хинт в статустной строке
#. Resource IDs: (5856)
msgid "Last clipboard action"
msgstr "Последнее действие с буфером обмена"

# имя встроенного фильтра
#. Resource IDs: (3461)
msgid "Last found entries"
msgstr "Найденные элементы"

# в свойствах контейнера
#. Resource IDs: (65535)
msgid "Last saved by:"
msgstr "Сохранено пользователем:"

# Урезано из-за ограничения длины поля
#. Resource IDs: (65535)
msgid "Last saved on:"
msgstr "Дата сохранения:"

#. Resource IDs: (5470)
#, c-format
msgid "Latest version? Click <a href=\"%s\">here</a> to check."
msgstr "Версия устарела? Щёлкните <a href=\"%s\">здесь</a> для проверки."

#. Resource IDs: (8267)
msgid "Latin American"
msgstr "Латиноамериканская"

#. Resource IDs: (8232)
msgid "Latvian"
msgstr "Латышская"

#. Resource IDs: (8294)
msgid "Latvian (QWERTY)"
msgstr "Латышская (QWERTY)"

#. Resource IDs: (8157)
msgid "Left Ctrl key"
msgstr "левый Ctrl"

#. Resource IDs: (5682)
msgid "Left click 'Shortcut Key' value to change or right click it to reset or remove it. After selecting the shortcut key combination, press Enter to set it.\n\nThe 'Menu item' text will be red if the shortcut differs from its default value."
msgstr "Левый клик по комбинации клавиш — изменение, правый — сброс или удаление. После выбора комбинации нажмите Enter для сохранения.\n\nТекст в столбце «Пункт меню» будет выделен красным, если комбинация отличается от значения по умолчанию."

#. Resource IDs: (5291)
msgid "Length of passwords generated in hexadecimal format must be even\nas each byte is two hexadecimal digits."
msgstr "Длина генерируемого шестнадцатеричного пароля должна быть чётной,\nтак как каждый байт представим двумя шестнадцатеричными цифрами."

#. Resource IDs: (3259)
#, c-format
msgid "Line %d skipped - Only %d fields found, whereas parsing the Header says there should be %d."
msgstr "Строка %d пропущена: указано лишь %d элементов (согласно заголовку должно быть %d)."

#. Resource IDs: (3268)
#, c-format
msgid "Line %d skipped: Empty mandatory Password field."
msgstr "Строка %d пропущена: обязательное поле «пароль» не заполнено."

#. Resource IDs: (3269)
#, c-format
msgid "Line %d skipped: Empty mandatory Title field."
msgstr "Строка %d пропущена: обязательное поле «заголовок» не заполнено."

#. Resource IDs: (3018)
#, c-format
msgid "Line %d: "
msgstr "Строка %d: "

#. Resource IDs: (1433, 65535)
msgid "Line delimiter in Notes field:"
msgstr "Разделитель строк в заметках:"

#. Resource IDs: (1152, 5912)
msgid "List"
msgstr "Список"

# пункт контекстного меню
#. Resource IDs: (34200 - Menu)
msgid "List entries using this policy"
msgstr "Показать элементы, использующие эту политику"

#. Resource IDs: (6044)
msgid "List of aliases:"
msgstr "Список псевдонимов:"

#. Resource IDs: (6045)
msgid "List of shortcuts:"
msgstr "Список ярлыков:"

# No need to translate these
#. Resource IDs: (1012, 1257, 1303, 1347, 1477, 1478)
msgid "List1"
msgstr "List1"

#. Resource IDs: (8295)
msgid "Lithuanian"
msgstr "Литовская"

#. Resource IDs: (8233)
msgid "Lithuanian IBM"
msgstr "Литовская (IBM)"

#. Resource IDs: (8312)
msgid "Lithuanian Standard"
msgstr "Литовская (стандартная)"

#. Resource IDs: (5257)
msgid "Lock Safe"
msgstr "Заблокировать контейнер"

#. Resource IDs: (65535)
msgid "Lock password database "
msgstr "Блокировать контейнер "

#. Resource IDs: (5113)
msgid "Locking clears the memory but excludes undo and redo information that can still be used on unlocking of the database."
msgstr "При блокировке очищается память, но не удаляется журнал отката/повтора действий, который останется доступным после разблокировки контейнера."

#. Resource IDs: (1413)
msgid "MBytes"
msgstr "Мб"

#. Resource IDs: (3435)
msgid "MISSING PASSWORD"
msgstr "ОТСУТСТВУЕТ ПАРОЛЬ"

#. Resource IDs: (3436)
#, c-format
msgid "MISSING TITLE # %d"
msgstr "ОТСУТСТВУЕТ ЗАГОЛОВОК # %d"

# AFX_IDP_INVALID_MAPI_DLL
#. Resource IDs: (61841)
msgid "Mail system DLL is invalid."
msgstr "Неправильная библиотека DLL почтовой системы."

#. Resource IDs: (32152 - MenuEx)
msgid "Make Backup"
msgstr "Создать резервную копию"

# 32150 - id пункта меню
#. Resource IDs: (32150)
msgid "Manage"
msgstr "Сервис"

#. Resource IDs: (158)
msgid "Manage Filters"
msgstr "Управление фильтрами"

#. Resource IDs: (515)
msgid "Manage Password Policies"
msgstr "Управление политиками создания паролей"

#. Resource IDs: (1544)
msgid "Manage password history of current entries"
msgstr "Управление историей паролей для существующих элементов"

#. Resource IDs: (8263)
msgid "Maori"
msgstr "Маорийская"

#. Resource IDs: (8256)
msgid "Marathi"
msgstr "Маратхская"

# Урезано из-за ограничения длины поля
#. Resource IDs: (65535)
msgid "Master Password last set on:"
msgstr "Дата установки мастер-пароля:"

#. Resource IDs: (1212)
msgid "Max."
msgstr "Макс."

# Unlock difficulty 
#. Resource IDs: (1498)
msgid "Maximum"
msgstr "максимальная"

#. Resource IDs: (5392)
#, c-format
msgid "Maximum number of backups kept using incremented number suffix\nmust be between %d and %d."
msgstr "Максимальное количество сохраняемых резервных копий при использовании автонумератора должно быть от %d до %d."

#. Resource IDs: (5407)
#, c-format
msgid "Maximum number of days that can be specified is %d"
msgstr "Максимальное количество дней %d"

#. Resource IDs: (5578)
msgid "Maximum number stored"
msgstr "Максимальное количество сохранённых"

# кол-во сохраняемых паролей в истории
#. Resource IDs: (5927)
msgid "Maximum saved"
msgstr "Сохранять не более"

# Shown as-is when the user enters a value that's too large for X in "between X and Y" while defining a filter.
#. Resource IDs: (5564)
msgid "Maximum value for first number and 'Between' rule"
msgstr "Максимальное значение для первого числа и правила «между»"

# mime-type вложения
#. Resource IDs: (5984)
msgid "Media Type"
msgstr "Тип файла"

#. Resource IDs: (65535)
msgid "Media Type:"
msgstr "Тип файла:"

#. Resource IDs: (5680)
msgid "Menu Item"
msgstr "Пункт меню"

#. Resource IDs: (5536, 5836)
msgid "Merge"
msgstr "Слияние"

#. Resource IDs: (5776)
msgid "Merge failed"
msgstr "Сбой при слиянии"

#. Resource IDs: (32018 - MenuEx)
msgid "Merge..."
msgstr "Слияние..."

#. Resource IDs: (5350)
#, c-format
msgid "Merging database: %s\n"
msgstr "Слияние с контейнером: %s\n"

#. Resource IDs: (5820)
#, fuzzy
msgid "Merging this database into current database:"
msgstr "Слияния указанного контейнера с открытым контейнером:"

#. Resource IDs: (1421)
msgid "Migrate PasswordSafe configuration to user directory"
msgstr "Переместить файл настроек в каталог пользователя"

#. Resource IDs: (1250)
msgid "Minimize after Autotype"
msgstr "Свернуть после автонабора"

#. Resource IDs: (5584)
msgid "Minimum digits"
msgstr "Минимальное кол-во цифр"

#. Resource IDs: (5582)
msgid "Minimum lowercase characters"
msgstr "Минимально кол-во строчных букв"

#. Resource IDs: (5585)
msgid "Minimum symbols"
msgstr "Минимальное кол-во символов"

#. Resource IDs: (5583)
msgid "Minimum uppercase characters"
msgstr "Минимальное кол-во прописных букв"

#. Resource IDs: (139, 507)
msgid "Misc."
msgstr "Разное"

#. Resource IDs: (3346)
msgid "Missing XSD File"
msgstr "XSD-файл не указан"

#. Resource IDs: (3354)
msgid "Missing ending curly bracket for variable name"
msgstr "Отсутствует фигурная скобка после имени переменной"

#. Resource IDs: (3360)
msgid "Missing ending round bracket for Autotype value"
msgstr "Отсутствует закрывающая круглая скобка после значения для автонабора"

#. Resource IDs: (3355)
msgid "Missing ending square bracket for index value"
msgstr "Отсутствует закрывающая квадратная скобка после значения индекса"

# AFX_IDS_CHECKLISTBOX_MIXED
#. Resource IDs: (62179)
msgid "Mixed"
msgstr "Смешанное"

#. Resource IDs: (8257)
msgid "Mongolian Cyrillic"
msgstr "Монгольская (кириллица)"

#. Resource IDs: (32271 - Menu)
msgid "Move Here"
msgstr "Переместить сюда"

#. Resource IDs: (5558)
#, c-format
msgid "Must be at least %d"
msgstr "Должно быть не меньше %d"

#. Resource IDs: (5700)
msgid "N/A"
msgstr "Н/Д"

#. Resource IDs: (5640)
msgid "Name"
msgstr "Имя"

#. Resource IDs: (1039)
msgid "Name. Name. Name."
msgstr "Имя. Имя. Имя."

#. Resource IDs: (65535)
msgid "Name:"
msgstr "Имя:"

#. Resource IDs: (1482)
msgid "Named Policy"
msgstr "Именованная политика"

#. Resource IDs: (32103 - MenuEx)
msgid "Nested &Tree"
msgstr "&Древовидный список"

#. Resource IDs: (1229, 5241)
msgid "Never"
msgstr "Никогда"

#. Resource IDs: (30721)
msgid "New"
msgstr "Новый"

#. Resource IDs: (5306)
msgid "New Group"
msgstr "Новая группа"

# Урезано из-за ограничений длины
#. Resource IDs: (65535)
msgid "New Safe Combination:"
msgstr "Новый пароль:"

#. Resource IDs: (5476)
msgid "New Version Found!"
msgstr "Обнаружена новая версия!"

#. Resource IDs: (5286)
msgid "New safe combination and confirmation do not match"
msgstr "Новый пароль и его подтверждение не совпадают"

#. Resource IDs: (1003)
msgid "New..."
msgstr "Новый..."

# Используется в мастере
#. Resource IDs: (5813)
msgid "Next >"
msgstr "Далее >"

#. Resource IDs: (1083, 3380)
msgid "No"
msgstr "Нет"

#. Resource IDs: (5259)
msgid "No Safe open"
msgstr "Нет открытых контейнеров"

#. Resource IDs: (1183)
msgid "No change"
msgstr "Без изменений"

#. Resource IDs: (5601)
msgid "No criteria defined"
msgstr "Условие не указано"

#. Resource IDs: (6022)
msgid "No database is currently open"
msgstr "Нет открытых контейнеров"

#. Resource IDs: (5353)
msgid "No database open with which to compare against another database!"
msgstr "Нет открытых контейнеров для сравнения!"

# Сообщение про путь к каталогу резервных копий
#. Resource IDs: (6034)
msgid "No drive specified."
msgstr "Не указан диск."

# Сокращено и убрана подстановки из-за неоднозначности с падежами
#. Resource IDs: (5737)
#, c-format
msgid "No entries satisfied your selection criteria, so none can be %s!"
msgstr "Нет элементов, удовлетворяющих условиям фильтра!"

#. Resource IDs: (5736)
msgid "No entries selected"
msgstr "Элементы не выбраны"

#. Resource IDs: (5506)
msgid "No entry exists within this database matching your specifications."
msgstr "Элементы соответствующие условиям отсутствуют."

# AFX_IDP_NO_ERROR_AVAILABLE
#. Resource IDs: (61472)
msgid "No error message is available."
msgstr "Отсутствует сообщение об ошибке."

# AFX_IDP_FILE_NONE, AFX_IDP_ARCH_NONE
#. Resource IDs: (61856, 61872)
msgid "No error occurred."
msgstr "Нет ошибки."

#. Resource IDs: (5269)
msgid "No fields selected for export!"
msgstr "Не выбраны поля для экспорта!"

#. Resource IDs: (5443)
msgid "No fields selected for searching!"
msgstr "Не выбраны поля для поиска!"

#. Resource IDs: (5434)
msgid "No fields selected to compare!"
msgstr "Не выбраны поля для сравнения!"

#. Resource IDs: (5557)
msgid "No fields selected to filter the display!"
msgstr "Не выбраны поля для фильтра!"

#. Resource IDs: (5748)
msgid "No fields selected to synchronize!"
msgstr "Не указаны поля для синхронизации!"

#. Resource IDs: (5271)
msgid "No function selected for basing your restrictions."
msgstr "Не выбрана функция соответствующая указанным ограничениям."

#. Resource IDs: (5600)
msgid "No items matched your filter"
msgstr "Элементы удовлетворяющие фильтру отсутствуют"

#. Resource IDs: (5273)
msgid "No matches found."
msgstr "Совпадений не обнаружено."

#. Resource IDs: (5270)
msgid "No object selected for basing your restrictions."
msgstr "Не выбран объект соответствующий указанным ограничениям."

#. Resource IDs: (3258)
msgid "No records in import file!"
msgstr "В импортируемом файле нет записей!"

#. Resource IDs: (5488)
msgid "No reports exist in the same directory as the current database."
msgstr "В каталоге текущего контейнера отчётов не обнаружено."

#. Resource IDs: (6002)
msgid "No response from YubiKey"
msgstr "Нет ответа от YubiKey"

#. Resource IDs: (5568)
msgid "No rows are enabled"
msgstr "Нет разблокированных полей"

#. Resource IDs: (5569)
msgid "No rule selected"
msgstr "Правило не выбрано"

# Встречается в отчётах при указании отсутствия элементов
#. Resource IDs: (3381, 5386)
msgid "None"
msgstr "Нет"

#. Resource IDs: (5823)
msgid "Normal entry"
msgstr "Обычный элемент"

# хинт в диалоге просмотра истекающих паролей
#. Resource IDs: (5825)
msgid "Normal entry - password expired"
msgstr "Обычный элемент — пароль просрочен"

# хинт в диалоге просмотра истекающих паролей
#. Resource IDs: (5824)
msgid "Normal entry - warning password will expire"
msgstr "Обычный элемент — срок действия пароля скоро истечёт"

#. Resource IDs: (8216)
msgid "Norwegian"
msgstr "Норвежская"

#. Resource IDs: (8244)
msgid "Norwegian with Sami"
msgstr "Норвежская (с саамским)"

# AFX_IDP_UNREG_FAILURE
#. Resource IDs: (61708)
msgid "Not all of the system registry entries (or INI file) were removed."
msgstr "Не все записи системного реестра (или файла INI) были удалены."

#. Resource IDs: (5908)
msgid "Not used"
msgstr "Не используется"

# AFX_IDS_AUTOSAVE_RECOVERY_ASK_4
#. Resource IDs: (62183)
msgid "Note that if you choose to recover the auto-saved documents, you must explicitly save them to overwrite the original documents.  If you choose to not recover the auto-saved versions, they will be deleted."
msgstr "Заметьте, при выборе восстановления автоматически сохранённых документов вам потребуется явно сохранить их, чтобы перезаписать исходные документы.  Если не восстановить автоматически сохранённые версии, они будут удалены."

#. Resource IDs: (5114)
msgid "Note that you can use an environment variable too, e.g., %TEMP%"
msgstr "Допускается использование переменных окружения, например, %TEMP%"

#. Resource IDs: (33150 - Menu)
msgid "Note: Empty fields are shown as « »"
msgstr "Примечание. Пустые поля отображаются как « »"

#. Resource IDs: (33126 - Menu)
msgid "Note: Entry format is «Group» «Title» «Username»"
msgstr "Примечание. Формат элемента: «Группа» «Заголовок» «Имя пользователя»"

#. Resource IDs: (3428)
msgid "Note: These Password Policies will not replace existing policies with the same name in the current database."
msgstr "Примечание. Эти политики создания паролей не заменят существующие одноимённые политики в текущем контейнере."

#. Resource IDs: (3362)
msgid "Note: These preferences are only used when importing into an empty database."
msgstr "Примечание. Эти настройки используются только при импорте в пустой контейнер."

#. Resource IDs: (3014, 5225)
msgid "Notes"
msgstr "Заметки"

#. Resource IDs: (5675)
msgid "Notes copied "
msgstr "Заметки скопированы "

#. Resource IDs: (5563)
msgid "Number is set to the maximum value.  'Greater than' is not allowed."
msgstr "Установлено максимальное значение.  Отношение «больше чем» не разрешено."

#. Resource IDs: (5562)
msgid "Number is set to the minimum value.  'Less than' is not allowed."
msgstr "Установлено минимальное значение.  Отношение «меньше чем» не разрешено."

# в диалоге выбора резервной копии (fbak)
#. Resource IDs: (5985)
msgid "Number of Attachments"
msgstr "Количество вложений"

# свойства контейнера
#. Resource IDs: (65535)
msgid "Number of Attachments:"
msgstr "Количество вложений:"

#. Resource IDs: (5995)
msgid "Number of Empty Groups"
msgstr "Количество пустых групп"

#. Resource IDs: (5760)
msgid "Number of Entries"
msgstr "Количество элементов"

#. Resource IDs: (65535)
msgid "Number of Entries:"
msgstr "Количество элементов:"

#. Resource IDs: (5759)
msgid "Number of Groups"
msgstr "Количество групп"

#. Resource IDs: (65535)
msgid "Number of Groups:"
msgstr "Количество групп:"

#. Resource IDs: (5765)
msgid "Number of Unknown Fields"
msgstr "Количество неизвестных полей"

# хинт в статустной строке
#. Resource IDs: (5860)
msgid "Number of entries in database"
msgstr "Количество элементов в контейнере"

#. Resource IDs: (3026)
#, c-format
msgid "Number of entries processed: %d\n\nNumber of invalid UUIDs fixed: %d\n\nNumber of duplicate UUIDs fixed: %d\n\nNumber of non-unique Group/Title/User fixed: %d\n\nNumber of Password Histories fixed: %d\n\nNumber of Alias warnings issued: %d\n\nNumber of Shortcut warnings issued: %d\n\nNumber of entries with fields that cannot be fully displayed: %d.\n\nRecommend that the database is now saved."
msgstr "Обработано элементов: %d\n\nИсправлено некорректных UUID-значений: %d\n\nИсправлено дублирующихся UUID-значений: %d\n\nИсправлено неуникальных комбинаций Группа/Заголовок/Имя пользователя: %d\n\nИсправлено элементов истории паролей: %d\n\nКоличество предупреждений о псевдонимах: %d\n\nКоличество предупреждений о ярлыках %d\n\nКоличество элементов с полями, которые не могут быть показаны полностью: %d.\n\nРекомендуется сохранить изменения в контейнере."

#. Resource IDs: (5383)
#, c-format
msgid "Number of entries that had their 'maximum saved passwords' changed to the new default was %d"
msgstr "Количество элементов, у которых значение «количество запоминаемых паролей» было изменено на новое: %d"

#. Resource IDs: (5920)
#, c-format
msgid "Number of entries that had their password history removed was %d"
msgstr "Количество элементов, для которых была удалена история паролей: %d"

#. Resource IDs: (5381)
#, c-format
msgid "Number of entries that had their settings changed to not save password history was: %d"
msgstr "Количество элементов, для которых отключено ведение истории паролей: %d"

#. Resource IDs: (5382)
#, c-format
msgid "Number of entries that had their settings changed to save password history was: %d"
msgstr "Количество элементов, для которых включено ведение истории паролей: %d"

#. Resource IDs: (1266)
msgid "Number of unknown fields:"
msgstr "Количество неизвестных полей:"

# элементов истории паролей
#. Resource IDs: (5928)
msgid "Number saved"
msgstr "Количество сохранённых"

#. Resource IDs: (5577)
msgid "Number stored"
msgstr "Сохранено значений"

#. Resource IDs: (65535)
# Num Pad на экранной клавиатуре
msgid "Numeric Pad"
msgstr "Ввод кода"

#. Resource IDs: (1, 5608)
msgid "OK"
msgstr "OK"

#. Resource IDs: (5266)
msgid "Off"
msgstr "Выкл."

#. Resource IDs: (6038)
msgid "Old Pswd copied"
msgstr "Старый пароль скопирован"

#. Resource IDs: (65535)
msgid "Old Safe Combination:"
msgstr "Старый пароль:"

# Пароль истекает ...
#. Resource IDs: (5265)
msgid "On"
msgstr " "

# Lock database ...
#. Resource IDs: (1026)
msgid "On minimize"
msgstr "При сворачивании"

# Lock database ...
#. Resource IDs: (1073)
msgid "On workstation lock"
msgstr "При блокировке компьютера"

#. Resource IDs: (5894)
msgid "One or more Password Policies have been changed. Are you sure you wish to cancel?"
msgstr "Одна или несколько политик создания паролей были изменены. Вы уверены, что нужно отклонить изменения?"

# AFX_IDS_AUTOSAVE_RECOVERY_ASK_1
#. Resource IDs: (62180)
msgid "One or more auto-saved documents were found."
msgstr "Были найдены один или несколько автоматически сохранённых документов."

#. Resource IDs: (5732)
msgid "One or more preferences have been changed. Are you sure you wish to cancel?"
msgstr "Один или несколько параметров были изменены. Вы уверены, что нужно отклонить изменения?"

#. Resource IDs: (5428)
#, c-format
msgid "Only in Original: %d; Only in Comparison: %d; In both (differing): %d; In both (identical): %d"
msgstr "Только в исходном: %d; Только в сравниваемом: %d; В обоих (отличающихся): %d; В обоих (совпадающих): %d"

# Вкладка вид, граница ползунка прозрачности окна
#. Resource IDs: (1595)
msgid "Opaque"
msgstr "Непрозрачное"

#. Resource IDs: (61440)
msgid "Open"
msgstr "Открыть"

#. Resource IDs: (65535)
msgid "Open Password Database:"
msgstr "Открыть контейнер:"

# урезано (флаг в диалоге ввода пароля)
#. Resource IDs: (1086)
msgid "Open as read-only"
msgstr "Только для чтения"

#. Resource IDs: (5317)
msgid "Open database"
msgstr "Открыть контейнер"

#. Resource IDs: (1300)
msgid "Open database read-only by default"
msgstr "По умолчанию открывать контейнер только для чтения"

#. Resource IDs: (5218)
msgid "Options"
msgstr "Настройки"

#. Resource IDs: (1399, 3325, 65535)
msgid "Or"
msgstr "Или"

#. Resource IDs: (5426)
msgid "Original"
msgstr "Исходный"

#. Resource IDs: (65535)
msgid "Original Database:"
msgstr "Исходный контейнер:"

#. Resource IDs: (1401)
msgid "Original Value:"
msgstr "Исходное значение:"

#. Resource IDs: (8252)
msgid "Oriya"
msgstr "Ория"

# Статистика на вкладке дата/время
#. Resource IDs: (1116)
msgid "Other value last changed on:"
msgstr "Изменения в других полях:"

# (Настройки->резервные копии) Имя для контейнера и Каталог для резервных копий
# и
# Импорт из TXT (разделитель)
#. Resource IDs: (1081, 1201, 1206)
msgid "Other:"
msgstr "Указанный:"

# (Настройки ->Резервные копии) Каталог для резервных копий (в широком режиме)
#. Resource IDs: (1206)
msgid "Other: "
msgstr "Указанный: "

#. Resource IDs: (61475)
msgid "Out of memory."
msgstr "Недостаточно памяти."

#. Resource IDs: (3061)
msgid "OutOfMemoryException."
msgstr "OutOfMemoryException."

# No need to translate these
#. Resource IDs: (5413)
msgid "PWS_CPF_CDD"
msgstr "PWS_CPF_CDD"

# No need to translate these
#. Resource IDs: (5449)
msgid "PWS_CPF_TVDD"
msgstr "PWS_CPF_TVDD"

#. Resource IDs: (5334)
msgid "Passkey incorrect"
msgstr "Неверный пароль"

#. Resource IDs: (5800)
msgid "Passkey needed to save. Please unlock database and try again"
msgstr "Для сохранения требуется пароль. Разблокируйте контейнер и повторите попытку"

#. Resource IDs: (5757)
msgid "Passphrase"
msgstr "Пароль"

#. Resource IDs: (65535)
msgid "Passphrase character count:"
msgstr "Количество символов в пароле:"

#. Resource IDs: (3005, 5224)
msgid "Password"
msgstr "Пароль"

#. Resource IDs: (5809)
msgid "Password Database:"
msgstr "Контейнер:"

# Заголовок группы на вкладке срока действия
#. Resource IDs: (1123)
msgid "Password Expiry"
msgstr "Пароль истекает"

# В фильтрах
#. Resource IDs: (3011, 5230)
msgid "Password Expiry Date"
msgstr "Дата истечения пароля"

# В фильтрах
#. Resource IDs: (3058, 5556)
msgid "Password Expiry Interval"
msgstr "Срок действия пароля"

#. Resource IDs: (5744)
#, fuzzy
msgid "Password Generated based on displayed policy"
msgstr "Пароль создан согласно политики"

#. Resource IDs: (120, 1381, 1382, 140, 5425, 5589)
msgid "Password History"
msgstr "История паролей"

#. Resource IDs: (5603)
msgid "Password History Filter"
msgstr "Фильтр по истории паролей"

#. Resource IDs: (6037)
msgid "Password History copied"
msgstr "Скопирована история паролей"

#. Resource IDs: (5871)
msgid "Password Length"
msgstr "Длина пароля"

#. Resource IDs: (5228)
msgid "Password Modified"
msgstr "Пароль изменён"

#. Resource IDs: (3009)
msgid "Password Modified Time"
msgstr "Время изменения пароля"

#. Resource IDs: (32159 - MenuEx)
msgid "Password Policies..."
msgstr "Политики создания паролей..."

#. Resource IDs: (141, 3057, 468, 503, 508, 5508, 5889)
msgid "Password Policy"
msgstr "Политика создания паролей"

#. Resource IDs: (5604)
msgid "Password Policy Filter"
msgstr "Фильтр по политике создания паролей"

#. Resource IDs: (3072)
msgid "Password Policy Name"
msgstr "Имя политики создания паролей"

#. Resource IDs: (5256)
msgid "Password Policy Override"
msgstr "Замещение политики создания паролей"

#. Resource IDs: (134, 57344)
msgid "Password Safe"
msgstr "Password Safe"

#. Resource IDs: (5377)
msgid "Password Safe - <Untitled Restored Backup>"
msgstr "Password Safe — <Восстановлено из резервной копии>"

# подстановка "The %s will override this menu item shortcut"
#. Resource IDs: (5955)
msgid "Password Safe Application HotKey"
msgstr "Комбинация вызова Password Safe"

# урезано
#. Resource IDs: (5057)
msgid "Password Safe Backups (*.bak)|*.bak|Password Safe Intermediate Backups (*.ibak)|*.ibak||"
msgstr "Резервные копии Password Safe (*.bak)|*.bak|Промежуточные резервные копии (*.ibak)|*.ibak||"

#. Resource IDs: (5056)
msgid "Password Safe Backups (*.bak)|*.bak||"
msgstr "Резервные копии Password Safe (*.bak)|*.bak||"

#. Resource IDs: (5061)
msgid "Password Safe Databases (*.dat)|*.dat|All files (*.*)|*.*||"
msgstr "Контейнеры Password Safe (*.dat)|*.dat|Все файлы (*.*)|*.*||"

#. Resource IDs: (5050)
msgid "Password Safe Databases (*.psafe3)|*.psafe3|All files (*.*)|*.*||"
msgstr "Контейнеры Password Safe (*.psafe3)|*.psafe3|Все файлы (*.*)|*.*||"

#. Resource IDs: (5051)
msgid "Password Safe Databases (*.psafe3; *.psafe4; *.dat)|*.psafe3; *.psafe4; *.dat|All files (*.*)|*.*||"
msgstr "Контейнеры Password Safe (*.psafe3; *.psafe4; *.dat)|*.psafe3; *.psafe4; *.dat|Все файлы (*.*)|*.*||"

# урезано
#. Resource IDs: (5052)
msgid "Password Safe Databases (*.psafe3; *.psafe4; *.dat)|*.psafe3; *.psafe4; *.dat|Password Safe Backups (*.bak)|*.bak|Password Safe Intermediate Backups (*.ibak)|*.ibak|All files (*.*)|*.*||"
msgstr "Контейнеры Password Safe (*.psafe3; *.psafe4; *.dat)|*.psafe3; *.psafe4; *.dat|Резервные копии Password Safe (*.bak)|*.bak|Промежуточные резервные копии (*.ibak)|*.ibak|Все файлы (*.*)|*.*||"

#. Resource IDs: (5062)
msgid "Password Safe Databases (*.psafe4)|*.psafe4|All files (*.*)|*.*||"
msgstr "Контейнеры Password Safe (*.psafe4)|*.psafe4|Все файлы (*.*)|*.*||"

#. Resource IDs: (1000)
msgid "Password Safe x.xx"
msgstr "Password Safe x.xx"

#. Resource IDs: (5421)
msgid "Password [Mandatory Field]"
msgstr "Пароль [Обязательное поле]"

#. Resource IDs: (6048)
msgid "Password copied to clipboard"
msgstr "Пароль скопирован в буфер обмена"

#. Resource IDs: (5455)
msgid "Password implies this is an alias entry, but "
msgstr "Предполагается, что это псевдоним, но "

#. Resource IDs: (5467)
msgid "Password implies this is an alias entry, but specifies a base entry with no title.\nEvery entry must have a title."
msgstr "Предполагается, что это псевдоним, но ссылка указывает на безымянный элемент.\nУ каждого элемента должен быть заголовок."

#. Resource IDs: (3000)
msgid "Password is too short"
msgstr "Пароль слишком короткий"

# урезано из-за ограничения размеров
#. Resource IDs: (1110)
msgid "Password last changed on:"
msgstr "Пароль изменён:"

#. Resource IDs: (4108)
msgid "Password length"
msgstr "Длина пароля"

#. Resource IDs: (5511)
msgid "Password length is less than sum of 'at least' constraints"
msgstr "Длина пароля меньше, чем сумма ограничений вида «не менее»"

#. Resource IDs: (5293)
#, c-format
msgid "Password length must be between %d and %d characters."
msgstr "Длина пароля должна быть от %d до %d символов."

#. Resource IDs: (1400, 1448)
msgid "Password length:"
msgstr "Длина пароля:"

#. Resource IDs: (3001)
msgid "Password should be mixed case, with at least one digit or punctuation character"
msgstr "Пароль должен содержать буквы обоих регистров и не менее одной цифры или знака препинания"

#. Resource IDs: (32092 - Menu, 32092 - MenuEx, 32095 - Menu, 32095 - MenuEx)
msgid "Password&Safe..."
msgstr "Password&Safe..."

#. Resource IDs: (5715)
#, c-format
msgid "PasswordSafe V%d.%d.%d (Build %s) has had an error."
msgstr "В Password Safe V%d.%d.%d (Сборка %s) обнаружена ошибка."

#. Resource IDs: (5959)
msgid "PasswordSafe..."
msgstr "PasswordSafe..."

# урезано (заголовок окна)
#. Resource IDs: (5822)
msgid "PasswordSafe: Entries exist with expired or soon-to-expire passwords"
msgstr "Password Safe: элементы с истекающим или просроченным паролем"

#. Resource IDs: (32075 - Menu, 32075 - MenuEx, 5296)
msgid "Perform Auto&Type"
msgstr "&Автонабор"

#. Resource IDs: (8235)
msgid "Persian"
msgstr "Персидская"

#. Resource IDs: (65535)
# используется на экранной клавиатуре, входит только первое слово (отображется системная раскладка по умолчанию)
msgid "Physical Keyboard:"
msgstr "Системная:"

#. Resource IDs: (5936)
msgid "Plain Text (tab separated)..."
msgstr "Простой текст (разделитель табуляция)..."

# урезано, вирт. клавиатура
#. Resource IDs: (8101)
msgid "Play sound on key press"
msgstr "Озвучить нажатия"

#. Resource IDs: (5376)
msgid "Please Choose a Backup to restore:"
msgstr "Выберите резервную копию для восстановления"

#. Resource IDs: (5315)
msgid "Please Choose a Database to Open:"
msgstr "Укажите контейнер для открытия"

#. Resource IDs: (5791)
msgid "Please Choose a Database to Validate:"
msgstr "Укажите контейнер для проверки"

#. Resource IDs: (5340)
msgid "Please Choose a KeePass Text File to Import"
msgstr "Укажите текстовый файл KeePass для импорта"

#. Resource IDs: (5375)
msgid "Please Choose a Name for this Backup:"
msgstr "Укажите имя для резервной копии:"

#. Resource IDs: (5335)
msgid "Please Choose a Text File to Import"
msgstr "Укажите текстовый файл для импорта"

#. Resource IDs: (5343)
msgid "Please Choose a XML File to Import"
msgstr "Укажите XML-файл для импорта"

#. Resource IDs: (5354)
msgid "Please choose a database to compare with current database"
msgstr "Укажите контейнер для сравнения с текущим"

#. Resource IDs: (5348)
msgid "Please choose a database to merge into current database"
msgstr "Укажите контейнер для слияния с открытым контейнером"

#. Resource IDs: (5753)
msgid "Please choose a database to synchronize with current database"
msgstr "Укажите контейнер для синхронизации с открытым контейнером"

#. Resource IDs: (5327)
msgid "Please choose a name for the current (Untitled) database:"
msgstr "Укажите имя для текущего (безымянного) контейнера:"

#. Resource IDs: (5395)
msgid "Please choose a name for the new database"
msgstr "Укажите имя файла для нового контейнера"

#. Resource IDs: (5328)
msgid "Please choose a new name for the current database:"
msgstr "Укажите имя нового файла для текущего контейнера"

# "Please confirm you wish to delete the Session filter Filter1"
#. Resource IDs: (5635)
#, c-format
msgid "Please confirm delete of the %s filter %s?"
msgstr "Подтверждаете удаление %s фильтра %s?"

#. Resource IDs: (6033)
msgid "Please confirm that you wish to clear the recent Safe list."
msgstr "Подтвердите очистку списка ранее использованных контейнеров."

#. Resource IDs: (5287)
msgid "Please confirm that you wish to delete current user's PasswordSafe configuration from the Windows registry.\n\n"
msgstr "Подтвердите удаление настроек Password Safe для текущего пользователя из реестра Windows.\n\n"

#. Resource IDs: (5272)
msgid "Please enter a search string"
msgstr "Введите строку для поиска"

#. Resource IDs: (65535)
msgid "Please enter an encryption or decryption key"
msgstr "Введите ключ для шифрования или расшифрования"

# урезано
#. Resource IDs: (1504)
msgid "Please enter the combination for the NEW database to contain exported entry/entries."
msgstr "Укажите пароль для НОВОГО контейнера, в который будет произведён экспорт"

#. Resource IDs: (65535)
msgid "Please enter the current combination, followed by a new combination. \r\nType the new combination once again to confirm it."
msgstr "Укажите текущий пароль, а затем новый пароль. \nПовторите новый пароль для подтверждения."

#. Resource IDs: (5255)
msgid "Please enter the key and verify it."
msgstr "Укажите ключ и подтвердите его."

#. Resource IDs: (5876)
msgid "Please enter the new database description"
msgstr "Введите новое описание контейнера"

#. Resource IDs: (5875)
msgid "Please enter the new database name"
msgstr "Введите новое имя контейнера"

#. Resource IDs: (65535)
msgid "Please enter the safe combination for this password database."
msgstr "Введите пароль для указанного контейнера"

#. Resource IDs: (5388)
msgid "Please enter your backup database prefix."
msgstr "Укажите приставку для резервных копий контейнеров."

#. Resource IDs: (6001)
msgid "Please insert your YubiKey"
msgstr "Вставьте ваш YubiKey"

#. Resource IDs: (5333)
msgid "Please name the XML file"
msgstr "Укажите имя XML-файла"

#. Resource IDs: (5961)
msgid "Please name the database file"
msgstr "Укажите имя файла"

#. Resource IDs: (5331)
msgid "Please name the exported database"
msgstr "Укажите имя экспортируемого контейнера"

#. Resource IDs: (5332)
msgid "Please name the plaintext file"
msgstr "Укажите имя текстового файла"

#. Resource IDs: (5621)
msgid "Please name this filter"
msgstr "Укажите имя для текущего фильтра"

#. Resource IDs: (5993)
msgid "Please select media type"
msgstr "Укажите тип файла"

#. Resource IDs: (5487)
msgid "Please select report to view."
msgstr "Выберите отчёт для просмотра."

#. Resource IDs: (5566)
msgid "Please specify text"
msgstr "Введите текст"

#. Resource IDs: (5390)
msgid "Please specify the destination location to contain all backups."
msgstr "Укажите путь для сохранения резервных копий."

#. Resource IDs: (5389)
msgid "Please specify the sub-directory to contain all backups."
msgstr "Укажите подкаталог для сохранения резервных копий."

#. Resource IDs: (5489)
msgid "Please visit the <a href=\"https://pwsafe.org/\">PasswordSafe website.</a>"
msgstr "Посетите <a href=\"https://pwsafe.org/\">сайт Password Safe.</a>"

#. Resource IDs: (5879)
msgid "Policy Name"
msgstr "Имя политики"

#. Resource IDs: (5896)
msgid "Policy Name is already in use"
msgstr "Имя политики уже используется"

#. Resource IDs: (5895)
msgid "Policy Name is blank"
msgstr "Указано пустое имя политики"

#. Resource IDs: (5890)
#, fuzzy
msgid "Policy field"
msgstr "Поле политики"

#. Resource IDs: (8288)
msgid "Polish (214)"
msgstr "Польская (214)"

#. Resource IDs: (8217)
msgid "Polish (Programmers)"
msgstr "Польская (программистская)"

#. Resource IDs: (8270)
msgid "Portuguese"
msgstr "Португальская"

#. Resource IDs: (8218)
msgid "Portuguese (Brazilian ABNT)"
msgstr "Португальская (бразильская ABNT)"

# отображение части пароля
#. Resource IDs: (6049)
msgid "Position 1 is the first character, 2 is the second etc. up to N for the last character of a password of length N. -1 is the last character, -2 the next to last etc. up to -N for the first password character. Positions must be separated by either spaces, commas or semi-colons to be recognised. There must also be a space, comma or semi-colon at the end of the list."
msgstr "Номер 1 соответствует первому символу, 2 — второму и т. д. до N (где N — количество символов в пароле). -1 указывает на последний символ, -2 — на второй с конца, и т. д. (-N соответствует первому символу). В качестве разделителей нужно использовать пробел, запятую или точку с запятой. При этом список должен заканчиваться разделителем."

# отображение части пароля
#. Resource IDs: (65535)
msgid "Positions:"
msgstr "Номера:"

#. Resource IDs: (8150)
msgid "Press to delete all added characters."
msgstr "Нажмите для удаления всех набранных символов"

#. Resource IDs: (65535)
msgid "Pressing OK will copy the password of the selected item to the clipboard. The clipboard will be securely cleared when Password Safe is closed.\n\nPressing Cancel stops the password being copied."
msgstr "После нажатия OK пароль для выделенного элемента будет скопирован в буфер обмена. Буфер обмена будет надёжно очищен при закрытии Password Safe\n\nПри нажатии «Отмена», пароль не копируется в буфер."

#. Resource IDs: (1517)
msgid "Preview Unavailable"
msgstr "Предпросмотр недоступен"

#. Resource IDs: (5975)
msgid "Preview is unavailable"
msgstr "Предпросмотр недоступен"

#. Resource IDs: (5580)
msgid "Previous Passwords"
msgstr "Предыдущие пароли"

#. Resource IDs: (1436)
msgid "Processing entry:"
msgstr "Обрабатываемый элемент:"

#. Resource IDs: (65535)
msgid "Program Shortcuts"
msgstr "Горячие клавиши пунктов меню"

#. Resource IDs: (5058)
msgid "Programs (*.exe)|*.exe|All files (*.*)|*.*||"
msgstr "Приложения (*.exe)|*.exe|Все файлы (*.*)|*.*||"

#. Resource IDs: (1030)
msgid "Prompt user for default username"
msgstr "Запросить у пользователя имя по умолчанию"

#. Resource IDs: (4112)
msgid "Pronounceable passwords"
msgstr "Произносимые пароли"

#. Resource IDs: (5918)
msgid "Pronounceable passwords must contain either lowercase or uppercase characters or both"
msgstr "Произносимые пароли должны содержать прописные и/или строчные буквы"

#. Resource IDs: (136)
msgid "Properties"
msgstr "Свойства"

#. Resource IDs: (5773)
msgid "Properties of the currently selected database."
msgstr "Свойства открытого контейнера."

#. Resource IDs: (32089 - MenuEx)
msgid "Protect All Entries"
msgstr "Защитить все элементы"

#. Resource IDs: (32087 - Menu, 32087 - MenuEx)
msgid "Protect Entry"
msgstr "Защитить элемент"

#. Resource IDs: (3066, 5801)
msgid "Protected"
msgstr "Защищён"

#. Resource IDs: (5844)
#, c-format
msgid "Protected Entry:   «%s» «%s» «%s»"
msgstr "Защищённый элемент: «%s» «%s» «%s»"

#. Resource IDs: (5674)
msgid "Pswd copied "
msgstr "Пароль скопирован "

#. Resource IDs: (8250)
msgid "Punjabi"
msgstr "Панджабская"

#. Resource IDs: (1235)
msgid "Put Groups first in Tree View"
msgstr "Размещать группы вверху дерева"

#. Resource IDs: (1072)
msgid "Put icon in System Tray"
msgstr "Отображать значок в области уведомлений"

#. Resource IDs: (8010)
msgid "R Ctrl"
msgstr "Пр. Ctrl"

#. Resource IDs: (5028)
msgid "R-O"
msgstr "R-O"

#. Resource IDs: (5033)
msgid "R/W"
msgstr "R/W"

#. Resource IDs: (65535)
msgid "Random password generation rules"
msgstr "Правила создания случайного пароля"

#. Resource IDs: (8002)
# на экранной клавиатуре
msgid "Randomize"
msgstr "Перемешать"

#. Resource IDs: (3245)
msgid "Read Error"
msgstr "Ошибка чтения"

#. Resource IDs: (5550)
msgid "Read-Only"
msgstr "Только чтение"

#. Resource IDs: (5551)
msgid "Read-Write"
msgstr "Чтение/запись"

#. Resource IDs: (5216)
msgid "Recent"
msgstr "Недавно использованные"

#. Resource IDs: (1096)
msgid "Recent Databases on File Menu rather than as a sub-menu."
msgstr "Отображать недавно использованные контейнеры в меню Файл, а не в подменю"

#. Resource IDs: (1095)
msgid "Recent PasswordSafe Databases"
msgstr "Недавно использованные контейнеры"

#. Resource IDs: (3012)
msgid "Record Modified Time"
msgstr "Время изменения элемента"

#. Resource IDs: (1121)
msgid "Record last access times"
msgstr "Время последнего доступа"

# AFX_IDS_AUTOSAVE_RECOVERY_ASK_5
#. Resource IDs: (62184)
msgid "Recover the auto-saved documents\nOpen the auto-saved versions instead of the explicitly saved versions"
msgstr "Восстановить автоматически сохранённые документы\nОткрыть автоматически сохранённые версии вместо версий, сохранённых явно"

#. Resource IDs: (1297)
#, fuzzy
msgid "Recurring"
msgstr "Повторять"

#. Resource IDs: (1487, 32083 - MenuEx)
msgid "Redo"
msgstr "Повторить"

#. Resource IDs: (5885)
msgid "Redo the last change to password policies that was previously undone"
msgstr "Восстановить последние отменённые изменения в политике создания паролей"

# При задании даты
#. Resource IDs: (1228)
msgid "Relative"
msgstr "Относительное"

#. Resource IDs: (1420)
msgid "Relative dates are in days relative to today e.g. '-1' is yesterday and '1' is tomorrow"
msgstr "Относительные даты задаются в днях относительно текущего дня, например: «-1» - вчера, «1» — завтра"

#. Resource IDs: (1295, 65535)
msgid "Remember last"
msgstr "Хранить последние"

#. Resource IDs: (8100)
msgid "Remember this keyboard"
msgstr "Запомнить раскладку"

# кнопка на вкладке вложения
#. Resource IDs: (1468)
msgid "Remove"
msgstr "Удалить"

#. Resource IDs: (1188)
msgid "Remove PasswordSafe configuration from Registry"
msgstr "Убрать настройки Password Safe из реестра Windows"

#. Resource IDs: (5111)
msgid "Remove all saved passwords for entries and stop saving password change history in all entries."
msgstr "Удалить все сохранённые пароли для элементов и перестать сохранять историю во всех элементах."

#. Resource IDs: (32291 - Menu)
msgid "Remove this shortcut"
msgstr "Убрать выбранную комбинацию"

#. Resource IDs: (32058 - MenuEx)
msgid "Rename"
msgstr "Переименовать"

#. Resource IDs: (32060 - Menu, 32060 - MenuEx)
msgid "Rename Entry"
msgstr "Переименовать элемент"

#. Resource IDs: (32059 - Menu, 32059 - MenuEx)
msgid "Rename Group"
msgstr "Переименовать группу"

#. Resource IDs: (5540)
msgid "Report created"
msgstr "Отчёт создан"

# Ex.: "Report of Import Text function started at 24 February 2007  18:43"
#. Resource IDs: (3253)
#, c-format
msgid "Report of %ls function started at %ls"
msgstr "Отчёт «%ls» начат %ls"

#. Resource IDs: (5849)
msgid "Requested mode change failed"
msgstr "Сбой при изменении режима"

#. Resource IDs: (5694)
msgid "Required Unicode font is not installed on this system.\n\nUnable to provide Virtual Keyboard."
msgstr "Требуемый шрифт с поддержкой Unicode не установлен в системе.\n\nЭкранная клавиатура будет недоступна."

#. Resource IDs: (5685)
#, c-format
msgid "Reserved shortcut '%s' ignored."
msgstr "Зарезервированная комбинация «%s» отклонена."

# Урезано (кнопка в диалогах мастера и политиках паролей)
#. Resource IDs: (1427, 1470)
msgid "Reset"
msgstr "Сброс"

# урезано
#. Resource IDs: (1368)
msgid "Reset All Program Shortcuts"
msgstr "Сброс гор. клав. меню"

#. Resource IDs: (32215 - Menu)
msgid "Reset Column Width"
msgstr "Сбросить ширину столбца"

#. Resource IDs: (32211 - Menu)
msgid "Reset Columns"
msgstr "Сбросить столбцы"

#. Resource IDs: (32290 - Menu)
msgid "Reset this shortcut"
msgstr "Сбросить эту комбинацию"

#. Resource IDs: (32153 - MenuEx)
msgid "Restore from Backup..."
msgstr "Восстановить из резервной копии..."

#. Resource IDs: (1158)
msgid "Restrict to a subset of entries:"
msgstr "Ограничить подмножеством элементов:"

#. Resource IDs: (65535)
#, fuzzy
msgid "Result summary:"
msgstr "Результаты работы:"

#. Resource IDs: (8158)
msgid "Right Ctrl key"
msgstr "правый Ctrl"

# подсказка
#. Resource IDs: (5994)
msgid "Right click a Named Password Policy to list the entries using it"
msgstr "Чтобы просмотреть элементы, использующие именованную политику, щёлкните по ней правой кнопкой"

#. Resource IDs: (65535)
# урезано
msgid "Right-click on the 'Y' in either of the first 2 columns for additional functions"
msgstr "Щёлкните на «Y» в любом из первых двух столбцов для отображения доп. функций"

#. Resource IDs: (5117)
msgid "Right-click on the Notes field to access additional functionality."
msgstr "Чтобы получить доступ к дополнительным функциям, щёлкните правой кнопкой мыши на поле заметок."

#. Resource IDs: (8219)
msgid "Romanian (Legacy)"
msgstr "Румынская (традиционная)"

#. Resource IDs: (8309)
msgid "Romanian (Programmers)"
msgstr "Румынская (программистская)"

#. Resource IDs: (8289)
msgid "Romanian (Standard)"
msgstr "Румынская (стандартная)"

#. Resource IDs: (5567)
#, c-format
msgid "Row %d is incomplete. Please set both Field and Criteria."
msgstr "Строка %d задана не полностью. Убедитесь, что указаны значения «Поле» и «Условие»."

#. Resource IDs: (5614)
msgid "Row number"
msgstr "Строка номер"

#. Resource IDs: (5597)
msgid "Rule"
msgstr "Правило"

#. Resource IDs: (65535)
msgid "Rule:"
msgstr "Правило:"

#. Resource IDs: (1358)
# урезано
msgid "Run Cmd:"
msgstr "Выполнить:"

#. Resource IDs: (3063, 4009, 5654)
msgid "Run Command"
msgstr "Выполнить команду"

#. Resource IDs: (5678)
msgid "RunCmd copied "
msgstr "Команда скопирована "

#. Resource IDs: (8220)
msgid "Russian"
msgstr "Русская"

#. Resource IDs: (8290)
msgid "Russian (Typewriter)"
msgstr "Русская (машинопись)"

#. Resource IDs: (32022 - MenuEx)
msgid "S&ynchronize..."
msgstr "С&инхронизировать..."

#. Resource IDs: (3059)
#, c-format
msgid "SAX Parse Error during %ls\n%ls."
msgstr "Ошибка разбора SAX при выполнении %ls\n%ls."

# First two substitutions are numbers, last is either "import" or "validation"
#. Resource IDs: (3043)
#, c-format
msgid "SAX Parse60 Error 0x%08X during %ls."
msgstr "Ошибка разбора SAX Parse60 0x%08X при выполнении операции «%ls»."

#. Resource IDs: (131)
msgid "Safe Combination Entry"
msgstr "Пароль для контейнера"

#. Resource IDs: (133)
msgid "Safe Combination Setup"
msgstr "Установка пароля для контейнера"

# В метке мало места, поэтому сокращено до "пароль"
#. Resource IDs: (1506, 65535)
msgid "Safe Combination:"
msgstr "Пароль:"

#. Resource IDs: (1205)
msgid "Same as database's"
msgstr "Такой же как у контейнера"

# вид дерева
#. Resource IDs: (1178)
msgid "Same as when last saved"
msgstr "Такой же, как при последнем сохранении"

#. Resource IDs: (8316)
msgid "Sami Extended Finland-Sweden"
msgstr "Саамская расшир. (финско-шведская)"

#. Resource IDs: (8299)
msgid "Sami Extended Norway"
msgstr "Саамская расширенная (норвежская)"

#. Resource IDs: (1073)
msgid "Sample"
msgstr "Образец"

#. Resource IDs: (5514)
msgid "Sample text cannot be empty"
msgstr "Текст образца не может быть пустым"

# Хранить n предыдущих паролей
#. Resource IDs: (1137)
msgid "Save"
msgstr "Хранить"

#. Resource IDs: (32006 - MenuEx)
msgid "Save &As..."
msgstr "Сохранить &как..."

#. Resource IDs: (5797, 61441)
msgid "Save As"
msgstr "Сохранить как"

#. Resource IDs: (5309)
msgid "Save Error"
msgstr "Ошибка при сохранении"

#. Resource IDs: (5887)
msgid "Save all changes to Password Policies"
msgstr "Сохранить все изменения в политиках создания паролей"

# AFX_IDP_ASK_TO_SAVE
#. Resource IDs: (61699)
#, c-format
msgid "Save changes to %1?"
msgstr "Сохранить изменения в %1?"

#. Resource IDs: (1045)
msgid "Save database immediately after any change"
msgstr "Сохранять контейнер после любых изменений"

#. Resource IDs: (1094)
# в диалоге выбора шрифта
msgid "Sc&ript:"
msgstr "&Набор:"

#. Resource IDs: (3319)
msgid "Schema does not have a version number."
msgstr "В схеме не указан номер версии."

#. Resource IDs: (5276)
#, c-format
msgid "Search has wrapped, continuing from the %s."
msgstr "Поиск достиг границы, продолжено с %s."

#. Resource IDs: (5565)
msgid "Second date must be later than first"
msgstr "Вторая дата должны быть позднее первой"

#. Resource IDs: (5561)
msgid "Second number must be greater than first"
msgstr "Второе число должно быть больше первого"

#. Resource IDs: (142)
msgid "Security"
msgstr "Безопасность"

# в деталях фильтра в диалоге управления
#. Resource IDs: (3407)
msgid "See Attachment filters"
msgstr "См. группу фильтров вложений"

#. Resource IDs: (65535)
msgid "See LICENSE for open source details."
msgstr "См. LICENSE, чтобы узнать подробности\nо распространении исходного кода."

#. Resource IDs: (3315)
msgid "See Password History filters"
msgstr "Просмотреть фильтры по истории паролей"

#. Resource IDs: (3316)
msgid "See Password Policy filters"
msgstr "Просмотреть фильтры по политике создания паролей"

# AFX_IDP_FILE_BAD_SEEK
#. Resource IDs: (61865)
#, c-format
msgid "Seek failed on %1"
msgstr "Ошибка поиска для %1"

#. Resource IDs: (5623)
msgid "Select"
msgstr "Выбор"

#. Resource IDs: (34105)
msgid "Select &All"
msgstr "В&ыделить все"

#. Resource IDs: (5384)
msgid "Select Browser:"
msgstr "Укажите браузер:"

#. Resource IDs: (497, 537)
msgid "Select Database"
msgstr "Выберите контейнер"

#. Resource IDs: (65535)
msgid "Select Keyboard:"
msgstr "Выберите раскладку:"

#. Resource IDs: (5393)
msgid "Select Location for Intermediate Backups"
msgstr "Укажите каталог для промежуточных резервных копий"

#. Resource IDs: (65535)
msgid "Select Locked Text Color:"
msgstr "Цвет текста для заблокированного контейнера:"

#. Resource IDs: (162)
msgid "Select Test Dump Type"
msgstr "Выберите тип тестового дампа"

#. Resource IDs: (65535)
msgid "Select Unlocked Text Color:"
msgstr "Цвет текста для разблокированного контейнера:"

# AFX_IDP_PARSE_RADIO_BUTTON
#. Resource IDs: (61717)
msgid "Select a button."
msgstr "Нажмите кнопку."

#. Resource IDs: (5431)
msgid "Select all entries"
msgstr "Выбрать все элементы"

#. Resource IDs: (523)
msgid "Select entry to compare"
msgstr "Выберите элемент для сравнения"

#. Resource IDs: (5430)
msgid "Select some entries"
msgstr "Выбрать несколько элементов"

#. Resource IDs: (1153)
msgid "Selected"
msgstr "Отобранные"

#. Resource IDs: (65535)
msgid "Selected Fields:"
msgstr "Отобранные поля:"

# Урезано из-за ограничения длины
#. Resource IDs: (65535)
msgid "Selected filter details:"
msgstr "Параметры фильтра:"

#. Resource IDs: (1479)
msgid "Selected policy details:"
msgstr "Информация о выбранной политике:"

#. Resource IDs: (1380)
msgid "Send"
msgstr "Отправ."

#. Resource IDs: (32074 - Menu, 32074 - MenuEx)
msgid "Send &Email"
msgstr "Отправить &письмо"

#. Resource IDs: (4010)
msgid "Send Email"
msgstr "Отправить письмо"

# AFX_IDP_FAILED_MAPI_SEND
#. Resource IDs: (61842)
msgid "Send Mail failed to send message."
msgstr "Сбой при отправке сообщения."

#. Resource IDs: (8276)
msgid "Serbian (Cyrillic)"
msgstr "Сербская (кириллица)"

#. Resource IDs: (8271)
msgid "Serbian (Latin)"
msgstr "Сербская (латиница)"

#. Resource IDs: (8261)
msgid "Sesotho sa Leboa"
msgstr "Северный сото"

#. Resource IDs: (5639)
msgid "Session"
msgstr "Сессия"

#. Resource IDs: (5996)
msgid "Set Add/Edit display font"
msgstr "Выбор шрифта для диалога Вставки/Редактирования"

#. Resource IDs: (5992)
#, c-format
msgid "Set Attachment Filters: %d Added; %d Active"
msgstr "Фильтры вложений: %d добавлено; %d активно"

#. Resource IDs: (32256 - Menu)
msgid "Set Database ID"
msgstr "Задать номер контейнера"

#. Resource IDs: (552)
msgid "Set Database Index to overlay on System Tray icon"
msgstr "Установка номера контейнера (выводится на значке)"

# Столбец в истории
#. Resource IDs: (5295)
msgid "Set Date/Time"
msgstr "Дата/время создания"

#. Resource IDs: (144)
msgid "Set Default Username?"
msgstr "Установить имя пользователя по умолчанию?"

#. Resource IDs: (5602)
msgid "Set Display Filter"
msgstr "Настройки фильтра отображения"

#. Resource IDs: (150, 5571)
msgid "Set Display Filters"
msgstr "Настройки фильтров отображения"

#. Resource IDs: (5572)
#, c-format
msgid "Set Display Filters: %d Added; %d Active"
msgstr "Фильтры отображения: %d добавлено; %d активно"

#. Resource IDs: (5510)
msgid "Set Entry's Password Policy"
msgstr "Задать политику создания паролей"

#. Resource IDs: (5971)
msgid "Set Notes display font"
msgstr "Выбор шрифта для заметок"

#. Resource IDs: (5573)
#, c-format
msgid "Set Password History Filters: %d Added; %d Active"
msgstr "Фильтры по истории паролей: %d добавлено; %d активно"

#. Resource IDs: (5574)
#, c-format
msgid "Set Password Policy Filters: %d Added; %d Active"
msgstr "Фильтры по политике создания паролей: %d добавлено; %d активно"

#. Resource IDs: (5693)
msgid "Set Password display font"
msgstr "Выбор шрифта для отображения паролей"

#. Resource IDs: (1373)
msgid "Set Sample &Text"
msgstr "Задать &текст образца"

#. Resource IDs: (5692)
msgid "Set Tree/List display font"
msgstr "Выбор шрифта для дерева/списка"

#. Resource IDs: (5709)
msgid "Set Virtual Keyboard font"
msgstr "Выбор шрифта для экранной клавиатуры"

# (урезано) Сохранение ключа в Yubikey
#. Resource IDs: (1)
msgid "Set Yubikey"
msgstr "Сохранить"

#. Resource IDs: (1186)
msgid "Set maximum number of passwords saved to above value"
msgstr "Установить максимальное количество сохраняемых паролей равным указанному значению"

#. Resource IDs: (8240)
msgid "Setswana"
msgstr "Тсвана"

#. Resource IDs: (8007, 8008)
msgid "Shift"
msgstr "Shift"

# Вкладка прочее, широкий режим, урезано
#. Resource IDs: (65535)
msgid "Shift Double-Click Action"
msgstr "По Shift+двойной клик"

# Вкладка прочее, обычный режим, урезано
#. Resource IDs: (65535)
msgid "Shift Double-Click Action:"
msgstr "По Shift+двойной клик"

#. Resource IDs: (5689)
msgid "Shift+"
msgstr "Shift+"

#. Resource IDs: (3071, 5872)
#, fuzzy
msgid "Shift+DCA"
msgstr "Действие по Shift+двойной клик"

# В полях фильтра, урезано, чтобы было в таком же формате, что и в параметрах
#. Resource IDs: (5873)
msgid "Shift+Double-Click Action"
msgstr "По Shift+двойной клик"

#. Resource IDs: (5555)
msgid "Shift+click to view current policy"
msgstr "Shift+щелчок для просмотра текущей политики"

#. Resource IDs: (5686)
#, c-format
msgid "Shortcut '%s' already assigned to menu item '%s'."
msgstr "Комбинация «%s» уже назначена пункту меню «%s»."

#. Resource IDs: (5829)
msgid "Shortcut Base entry"
msgstr "Исходный элемент для ярлыка"

# хинт в диалоге просмотра истекающих паролей
#. Resource IDs: (5831)
msgid "Shortcut Base entry - password expired"
msgstr "Исходный элемент для ярлыка — пароль просрочен"

# хинт в диалоге просмотра истекающих паролей
#. Resource IDs: (5830)
msgid "Shortcut Base entry - warning password will expire"
msgstr "Исходный элемент для ярлыка — срок действия пароля скоро истечёт"

#. Resource IDs: (5681)
msgid "Shortcut Key"
msgstr "Комбинация клавиш"

# изменено, заголовок для уведомлений/ошибок при назначении комбинаций клавиш (тип виден по иконке, воэтому не пишем)
#. Resource IDs: (5997)
msgid "Shortcut WARNING...."
msgstr "Назначение комбинации клавиш"

#. Resource IDs: (5520)
#, c-format
msgid "Shortcut to %s"
msgstr "Ярлык для %s"

#. Resource IDs: (452, 509)
msgid "Shortcuts"
msgstr "Комбинации клавиш"

# Показать ключ (пароль) YubiKey
#. Resource IDs: (1471)
msgid "Show"
msgstr "Показать"

#. Resource IDs: (1590)
msgid "Show Combination"
msgstr "Показать пароль"

#. Resource IDs: (5653)
msgid "Show Notes"
msgstr "Показать заметки"

# урезано
#. Resource IDs: (1296)
msgid "Show Notes as ToolTips in Tree && List views"
msgstr "Показывать заметки во всплывающей подсказке"

#. Resource IDs: (1190)
msgid "Show Notes in Edit"
msgstr "Показывать заметки при редактировании"

# вирт. клавиатура
#. Resource IDs: (8102)
msgid "Show Passphrase"
msgstr "Показать пароль"

#. Resource IDs: (1028)
msgid "Show Password in Add && Edit"
msgstr "Показывать пароль при добавлении и редактировании"

#. Resource IDs: (1031)
msgid "Show Password in Tree View"
msgstr "Показывать пароль в дереве"

#. Resource IDs: (1254)
msgid "Show Username in Tree View"
msgstr "Показывать имя пользователя в дереве"

#. Resource IDs: (34106)
msgid "Show Virtual Keyboard"
msgstr "Показать экранную клавиатуру"

#. Resource IDs: (159)
msgid "Show a subset of the Password"
msgstr "Показать часть пароля"

#. Resource IDs: (1262)
msgid "Show entries with identical compared fields (Note: Unknown fields were not compared.)"
msgstr "Показать элементы, совпадающие по указанным полям (неизвестные поля проигнорированы)"

#. Resource IDs: (1246)
msgid "Show grid lines in List View"
msgstr "Показать сетку списка"

#. Resource IDs: (1490)
#, fuzzy
msgid "Show identical compared fields (Note: Unknown fields were not compared.)"
msgstr "Показать совпадающие поля (неизвестные поля не сравниваются)"

#. Resource IDs: (5755)
msgid "Shutdown, Restart or Logoff in progress"
msgstr "Происходит завершение работы, перезагрузка или завершение сеанса."

#. Resource IDs: (1391)
msgid "Signal Abort"
msgstr "Signal Abort"

#. Resource IDs: (1389)
msgid "Signal Illegal Instruction"
msgstr "Signal Illegal Instruction"

#. Resource IDs: (1390)
msgid "Signal Terminate"
msgstr "Signal Terminate"

#. Resource IDs: (8222)
msgid "Slovak"
msgstr "Словацкая"

#. Resource IDs: (8291)
msgid "Slovak (QWERTY)"
msgstr "Словацкая (QWERTY)"

#. Resource IDs: (8230)
msgid "Slovenian"
msgstr "Словенская"

#. Resource IDs: (5710)
msgid "Some characters may be missing or not be displayed correctly, as we were unable to find the Arial Unicode MS font."
msgstr "Шрифт Arial Unicode MS не найден. Некоторые символы могут отсутствовать или отображаться некорректно."

#. Resource IDs: (5923)
msgid "Some consistency issues were found while opening the database.\n\nYou should save this database before proceeding. Please view report for details."
msgstr "При открытии контейнера были обнаружены некоторые несоответствия.\n\nПеред продолжением работы нужно сохранить изменения в контейнере. Подробная информация находится в отчёте."

#. Resource IDs: (5821)
msgid "Some of the entries in this database have passwords that have expired or are about to.  Do you wish to list them and possibly update them?"
msgstr "Пароли для некоторых элементов текущего контейнера просрочены или их срок скоро истечёт. Вывести список для просмотра или обновления этих элементов?"

#. Resource IDs: (8313)
msgid "Sorbian Standard"
msgstr "Сербо-лужицкая"

#. Resource IDs: (8239)
msgid "Sorbian Standard (Legacy)"
msgstr "Сербо-лужицкая (традиционная)"

#. Resource IDs: (5288)
msgid "Sorry - your requested HotKey is already being used.\n\nThis feature has been temporarily disabled.\n\nTo re-enable in this session, please select a different key combination."
msgstr "Указанная горячая клавиша уже используется.\n\nДанная возможность временно отключена.\n\nДля возобновления в этой сессии укажите другую ключевую комбинацию."

#. Resource IDs: (5712)
msgid "Sorry but PasswordSafe has had a problem.\n\nMinimal diagnostic information has been written to file: \n\n\t'"
msgstr "При работе Password Safe была обнаружена ошибка.\n\nИнформация об ошибке записана в файл: \n\n\t«"

#. Resource IDs: (5507)
msgid "Sorry, 'pronounceable' and 'easy-to-read' are not supported together"
msgstr "Параметры «произносимые» и «удобочитаемые» несовместимы"

#. Resource IDs: (5512)
msgid "Sorry, can't specify a minimum number of characters with 'pronounceable' option. Specified values ignored."
msgstr "При выборе параметра «произносимые» невозможно задание минимального количества символов. Указанные значения проигнорированы."

#. Resource IDs: (5938)
msgid "Sorry, couldn't find help file - help unavailable."
msgstr "Помощь недоступна: не найден файл справки"

#. Resource IDs: (6028)
msgid "Sorry, currently there is a limit of only one attachment per entry"
msgstr "В текущей реализации у элемента не может быть больше одного вложения"

#. Resource IDs: (5641)
msgid "Source"
msgstr "Источник"

#. Resource IDs: (8171)
msgid "Space Bar"
msgstr "Пробел"

#. Resource IDs: (8208)
msgid "Spanish"
msgstr "Испанская"

#. Resource IDs: (8285)
msgid "Spanish Variation"
msgstr "Испанская (изменённая)"

#. Resource IDs: (5109)
msgid "Specify a program for editing an entry's Notes field via the right-click context menu during Add/Edit. You can specify command line options to the external editor via the external  editor command line parameters field. Do not enclose this value in single or double quotes unless your chosen external editor requires them."
msgstr "Укажите внешний редактор для заметок (доступен через контекстное меню при вставке/редактировании элемента). Вы можете указать параметры вызова в поле «параметры командной строки». Не заключайте значение в кавычки, если это не требуется для выбранного редактора."

#. Resource IDs: (5108)
msgid "Specify the browser to use when an entry's URL field starts with [alt], e.g., '[alt]http://foo.com'. You can specify command line options to the browser via the Browser command line parameters field. Do not enclose this value in single or double quotes unless your chosen browser requires them."
msgstr "Укажите браузер, который нужно использовать при открытии ссылок, начинающихся с [alt], например «[alt]http://foo.com».  Вы можете указать параметры вызова в поле «параметры командной строки». Не заключайте значение в кавычки, если это не требуется для выбранного браузера."

# Unlock difficulty
#. Resource IDs: (1497)
msgid "Standard"
msgstr "обычная"

#. Resource IDs: (1220)
msgid "Start PasswordSafe at Login"
msgstr "Запускать Password Safe при входе в систему"

#. Resource IDs: (3255)
msgid "Start Report"
msgstr "Начало отчёта"

#. Resource IDs: (5101)
msgid "Start saving password history for all entries, to the above number of entries."
msgstr "Начать сохранение паролей для всех элементов."

#. Resource IDs: (1185)
msgid "Start saving previous passwords"
msgstr "Начать сохранение предыдущих паролей"

# placeholder
#. Resource IDs: (1264, 1370, 1408, 1410, 1423, 1424, 1428, 1464, 1521, 1561, 1562, 1588, 8103)
msgid "Static"
msgstr "Static"

# placeholder
#. Resource IDs: (1037)
msgid "Static_Static"
msgstr "Static_Static"

#. Resource IDs: (1364)
msgid "Statistics"
msgstr "Статистика"

#. Resource IDs: (5337)
msgid "Status"
msgstr "Статус"

#. Resource IDs: (5100)
msgid "Stop saving password history for all entries.\n\nSaved histories will not be removed, but changed passwords will no longer be added."
msgstr "Перестать сохранять пароли для всех элементов.\n\nРанее сохранённая история останется, но новые значения не будут добавляться."

#. Resource IDs: (1184)
msgid "Stop saving previous passwords"
msgstr "Перестать сохранять предыдущие пароли"

#. Resource IDs: (3347)
msgid "Stored filters will be unusable until the file's restored."
msgstr "Сохранённые фильтры будут недоступны, пока файла не будет восстановлен."

# урезано (условие фильтра по паролю)
#. Resource IDs: (1322)
msgid "String value:"
msgstr "Строка:"

#. Resource IDs: (3365)
msgid "Subset of entries restricted by the following rule:"
msgstr "Подмножество элементов отобрано по правилу:"

#. Resource IDs: (65535)
msgid "Suffix:"
msgstr "Суффикс:"

#. Resource IDs: (8224)
msgid "Swedish"
msgstr "Шведская"

#. Resource IDs: (8273)
msgid "Swedish with Sami"
msgstr "Шведская (с саамским)"

#. Resource IDs: (8278)
msgid "Swiss French"
msgstr "Швейцарская (французская)"

#. Resource IDs: (8265)
msgid "Swiss German"
msgstr "Швейцарская (немецкая)"

#. Resource IDs: (3068, 5842)
msgid "Symbols"
msgstr "Символы"

#. Resource IDs: (5777)
msgid "Synchronization failed"
msgstr "Сбой при синхронизации"

#. Resource IDs: (32022 - Menu, 5749, 5837)
msgid "Synchronize"
msgstr "Синхронизация"

#. Resource IDs: (121, 496)
msgid "Synchronize Entries"
msgstr "Синхронизировать элементы"

#. Resource IDs: (32224 - Menu)
msgid "Synchronize all entries"
msgstr "Синхронизировать все элементы"

#. Resource IDs: (5819)
msgid "Synchronizing current database with:"
msgstr "Синхронизация текущего контейнера с:"

#. Resource IDs: (5750)
#, c-format
msgid "Synchronizing from database: %s\n"
msgstr "Синхронизация с контейнером: %s\n"

#. Resource IDs: (143, 510)
msgid "System"
msgstr "Система"

#. Resource IDs: (3023)
msgid "System error: No more file handles available"
msgstr "Системная ошибка: исчерпаны дескрипторы (handles) файлов"

# AFX_IDP_UNREG_DONE
#. Resource IDs: (61707)
msgid "System registry entries have been removed and the INI file (if any) was deleted."
msgstr "Удалены записи системного реестра и файл INI (если он существовал)."

#. Resource IDs: (65535)
msgid "SystemTray"
msgstr "Значок программы"

#. Resource IDs: (8018)
#, fuzzy
msgid "Sz"
msgstr "Sz"

#. Resource IDs: (1079)
msgid "Tab"
msgstr "Табуляция"

#. Resource IDs: (8234)
msgid "Tajik"
msgstr "Таджикская"

#. Resource IDs: (8253)
msgid "Tamil"
msgstr "Тамильская"

#. Resource IDs: (1110)
msgid "Target last changed on:"
msgstr "Целевой элемент изменён:"

#. Resource IDs: (8248)
msgid "Tatar"
msgstr "Татарская"

#. Resource IDs: (8254)
msgid "Telugu"
msgstr "Телугу"

#. Resource IDs: (65535)
msgid "Test Selected Policy"
msgstr "Проверить выбранную политику"

#. Resource IDs: (5544)
msgid "Text"
msgstr "Текст"

#. Resource IDs: (5059)
msgid "Text files (*.txt)|*.txt|All files (*.*)|*.*||"
msgstr "Текстовые файлы (*.txt)|*.txt|Все файлы (*.*)|*.*||"

#. Resource IDs: (5053)
msgid "Text files (*.txt)|*.txt|CSV files (*.csv)|*.csv|All files (*.*)|*.*||"
msgstr "Текстовые файлы (*.txt)|*.txt|CSV-файлы (*.csv)|*.csv|Все файлы (*.*)|*.*||"

#. Resource IDs: (1322)
msgid "Text:"
msgstr "Текст:"

#. Resource IDs: (8225)
msgid "Thai Kedmanee"
msgstr "Тайская (Kedmanee)"

#. Resource IDs: (8310)
msgid "Thai Kedmanee (non-ShiftLock)"
msgstr "Тайская (Kedmanee, без блок. Shift)"

#. Resource IDs: (8292)
msgid "Thai Pattachote"
msgstr "Тайская (Pattachote)"

#. Resource IDs: (8319)
msgid "Thai Pattachote (non-ShiftLock)"
msgstr "Тайская (Pattachote, без блок. Shift)"

#. Resource IDs: (5316)
msgid "That file is already open."
msgstr "Указанный файл уже открыт."

#. Resource IDs: (3277)
#, c-format
msgid "The %ls entry \"%ls, %ls, %ls\" doesn't point to a normal or existing %ls base entry. It cannot be imported."
msgstr "Элемент %ls «%ls, %ls, %ls» не указывает на нормальный или существующий %ls исходный элемент. Импорт невозможен."

#. Resource IDs: (8154)
msgid "The ALT key is not used on any keyboard to select characters. Use the 'Alt Num' key to enter a character via its decimal value."
msgstr "Кнопка Alt не используется для выбора букв. Используйте «Alt Num» для ввода символа по десятичному коду."

#. Resource IDs: (5947)
msgid "The Alt and Ctrl keys have been added."
msgstr "Были добавлены модификаторы Alt и Ctrl."

#. Resource IDs: (5944)
msgid "The Alt and Shift keys have been added."
msgstr "Были добавлены модификаторы Alt и Shift."

#. Resource IDs: (5943)
msgid "The Alt key has been added."
msgstr "Был добавлен модификатор Alt."

#. Resource IDs: (5948)
msgid "The Alt, Ctrl and Shift keys have been added."
msgstr "Были добавлены модификаторы Alt, Ctrl и Shift."

#. Resource IDs: (5946)
msgid "The Ctrl and Shift keys have been added."
msgstr "Были добавлены модификаторы Ctrl и Shift."

#. Resource IDs: (5945)
msgid "The Ctrl key has been added."
msgstr "Был добавлен модификатор Ctrl."

#. Resource IDs: (3424)
msgid "The TXT or CSV file was not imported as required as entry records span multiple lines in the CSV file.\n\nImport aborted."
msgstr "При импорте TXT- или CSV-файла не были соблюдены все требования, так как данные элемента разбиты на несколько строк.\n\nИмпорт прерван."

#. Resource IDs: (6003)
msgid "The YubiKey appears uninitialized. Initialize it?"
msgstr "Похоже, что YubiKey не подготовлен для работы с Password Safe. Выполнить инициализацию?"

#. Resource IDs: (5279)
msgid "The combination cannot be blank."
msgstr "Пароль не может быть пустым!"

#. Resource IDs: (5311)
#, c-format
msgid "The database %s couldn't be opened.\nDo you wish to look for it elsewhere (Search), create a new database (New), or Exit?"
msgstr "Контейнер %s не может быть открыт.\nВы можете повторить попытку, указать другой путь (Поиск), создать новый контейнер, или выйти."

#. Resource IDs: (5852)
msgid "The database has been changed since you opened it in R-O mode, so it is not possible to switch to R/W mode.\n\nPlease close the database and re-open it in R/W mode."
msgstr "Переключение в режим «чтение/запись» невозможно: со времени открытия в режиме «только чтение» контейнер был изменён.\n\nЗакройте контейнер и откройте его заново в режиме «чтение/запись»."

#. Resource IDs: (5412)
#, c-format
msgid "The database:\n%s\n\nis apparently being used by:\n%s%s.\n\nOpen the database for Read-Only or Exit?\n\nNote: Only one user at a time can open the database for writing."
msgstr "Вероятно, контейнер:\n%s\n\nуже используется:\n%s%s.\n\nОткрыть контейнер в режиме «только чтение» или выйти?\n\nПри совместном доступе только один пользователь может редактировать данные."

#. Resource IDs: (5235)
#, c-format
msgid "The database:\n%s\n\nis apparently being used by:\n%s%s.\n\nOpen the database for Read-Only, Read-Write, or Exit?\n\nNote: Choose \"Read-Write\" only if you are certain that the file isn't being used by anyone else,\nincluding another copy of Password Safe running on your machine."
msgstr "Вероятно, контейнер:\n%s\n\nуже используется:\n%s%s.\n\nОткрыть контейнер в режиме «только чтение»/для редактирования/выйти?\n\nВыбирайте режим редактирования только в том случае, если вы уверены, что никто больше не использует этот контейнер (включая другие копии программы на этом компьютере)."

#. Resource IDs: (5775)
#, c-format
msgid "The database:\n\n%s\n\nhas duplicate entries with the same group/title/user combination. Please fix by validating database."
msgstr "Контейнер:\n\n%s\n\n содержит дубликаты с совпадающими комбинациями Группа/Заголовок/Имя пользователя. Запустите проверку, чтобы исправить контейнер."

#. Resource IDs: (5250)
msgid "The entered passwords do not match.  Please re-enter them."
msgstr "Введённые пароли не совпадают.  Повторите ввод паролей."

# AFX_IDP_FILE_TOO_LARGE
#. Resource IDs: (61701)
msgid "The file is too large to open."
msgstr "Не удаётся открыть слишком большой файл."

#. Resource IDs: (3102)
msgid "The file was not found."
msgstr "Файл не найден."

#. Resource IDs: (3323)
#, c-format
msgid "The filter XML version (%d) is greater than that supported by this instance of PasswordSafe (%d)."
msgstr "Версия XML-фильтра (%d) больше поддерживаемой этой версией Password Safe (%d)."

#. Resource IDs: (3322)
#, c-format
msgid "The filter XML version (%d) is greater than the current schema (%d)."
msgstr "Версия XML-фильтра (%d) больше, чем у текущей схемы (%d)."

#. Resource IDs: (3321)
msgid "The filter XML version is missing."
msgstr "Не указана версия XML-фильтра."

#. Resource IDs: (3442)
msgid "The following ERRORS were detected and were FIXED."
msgstr "Были обнаружены и исправлены следующие ошибки."

#. Resource IDs: (3443)
msgid "The following WARNINGS were detected - you should review and fix them manually."
msgstr "Есть несколько предупреждений. Вы должны просмотреть их и исправить самостоятельно."

#. Resource IDs: (3454)
msgid "The following attachments are not referred to by any entry."
msgstr "Указанные вложения не привязаны к элементам."

#. Resource IDs: (6055)
msgid "The following base entries have been exported because one or more of their dependents have been included."
msgstr "Указанные исходные элементы были экспортированы, так как были отобраны зависящие от них элементы."

#. Resource IDs: (3375)
msgid "The following columns were recognised but only Group/Title, Username and Password will be processed:"
msgstr "Указанные столбцы распознаны, но только группа/заголовок, имя пользователя и пароль будут обработаны:"

#. Resource IDs: (3260)
msgid "The following columns will be processed: "
msgstr "Были обработаны следующие столбцы: "

#. Resource IDs: (3439)
msgid "The following entries had a duplicate UUID field.  This has been corrected."
msgstr "Указанные элементы имели дублирующиеся значения поля UUID. Исправлено."

#. Resource IDs: (3433)
#, c-format
msgid "The following entries had a policy name that already existed in this database but with different settings.\nA new named policy has been created with the current date/time (%ls) appended:%ls"
msgstr "Указанные элементы были связаны с политиками, которые уже есть в данном контейнере, но имеют другие настройки.\nДля них были созданы новые политики, к имени которых добавлены текущие дата и время (%ls) :%ls"

#. Resource IDs: (3438)
#, c-format
msgid "The following entries had an empty Password field, which is not permitted. The password has been set to '%ls'"
msgstr "В указанных элементах не было заполнено поле с паролем. Это недопустимо. Был установлен пароль «%ls»."

#. Resource IDs: (3437)
msgid "The following entries had an empty Title field, which is not permitted."
msgstr "В указанных элементах не заполнено поле с заголовком. Это недопустимо."

#. Resource IDs: (3271)
msgid "The following entries had an invalid Password History.  This has been rebuilt with available data.  There may be some loss of history."
msgstr "Указанные элементы содержали ошибки в истории паролей.  История была пересоздана по имеющимся данным.  Возможно, что некоторые данные из истории были потеряны."

#. Resource IDs: (3270)
msgid "The following entries had an invalid UUID field.  This has been corrected."
msgstr "Указанные элементы содержали недопустимые значения UUID.  Ошибки были исправлены."

#. Resource IDs: (3390)
#, c-format
msgid "The following entries have one or more text fields too long to display or edit (over %d characters).  The largest entry size found was ~%d %ls."
msgstr "Следующие элементы содержат одно или несколько текстовых полей, которые не могут быть отредактированы или показаны полностью (больше %d символов). Размер наибольшего из этих элементов ~%d %ls."

#. Resource IDs: (3441)
#, c-format
msgid "The following entries have passwords in the correct form for %ls, but the base entry does not exist."
msgstr "Следующие элементы содержат указатель на пароль из элемента %ls, но исходный элемент не существует."

#. Resource IDs: (3453)
msgid "The following entries refer to missing attachments."
msgstr "Указанные элементы ссылаются на отсутствующие вложения."

#. Resource IDs: (3388)
msgid "The following entries were duplicates of an existing entry."
msgstr "Указанные элементы были дубликатами существующих элементов."

#. Resource IDs: (65535)
msgid "The following entries' passwords are about to expire or have already expired:"
msgstr "Пароли для указанных элементов просрочены или их срок скоро истечёт:"

#. Resource IDs: (5481)
#, c-format
msgid "The following entry was copied to the %s database: '%s:%s:%s'"
msgstr "Указанные элементы были скопированы в контейнер %s: «%s:%s:%s»"

#. Resource IDs: (5932)
#, c-format
msgid "The following entry was synchronized to the %s database: '%s:%s:%s'"
msgstr "Указанные элементы были синхронизированы с контейнером %s: «%s:%s:%s»"

#. Resource IDs: (5787)
msgid "The following records had errors in their Password History:"
msgstr "Указанные записи содержали ошибки в истории паролей:"

#. Resource IDs: (5786)
msgid "The following records were renamed as an entry already exists in your database or in the Import file:"
msgstr "Указанные записи были переименованы, т. к. такой элемент уже существует в контейнере или импортируемом файле:"

#. Resource IDs: (5785)
msgid "The following records were skipped:"
msgstr "Следующие записи были пропущены:"

#. Resource IDs: (5951)
#, c-format
msgid "The keyboard shortcut '%s' has already been assigned to the menu item:\t'%s'\nThe %s will override this menu item shortcut.\nPress OK/Apply to accept or change your selection."
msgstr "Комбинация клавиш '%s' уже назначена пункту меню:\t'%s'\n%s будет иметь приоритет над вызовом пункта меню.\nНажмите OK/Применить для сохранения или измените комбинацию."

#. Resource IDs: (5950)
#, c-format
msgid "The keyboard shortcut '%s' is already in use by:\n\t«%s» «%s» «%s»\nPlease select another shortcut (it has been reset)."
msgstr "Комбинация клавиш '%s' уже используется для:\n\t«%s» «%s» «%s»\nВыберите другую комбинацию (текущая была сброшена)."

#. Resource IDs: (5792)
#, c-format
msgid "The notes field of this entry has more text than can be displayed. Changing this field and saving the entry will result in this field being truncated after %d characters.  To view the full contents, either export this entry to XML before changing it or open the database in read-only mode and copy it to an editor via the clipboard."
msgstr "Заметки для данного элемента слишком большие, и не могут быть показаны полностью. Изменение этого поля и сохранение элемента приведёт к усечению до %d символов.  Для просмотра всего содержимого экспортируйте данный элемент в XML или откройте контейнер в режиме «только чтение» и скопируйте заметки в текстовый редактор через буфер обмена."

#. Resource IDs: (5284)
msgid "The old safe combination is not correct"
msgstr "Старый пароль для контейнера указан неверно"

#. Resource IDs: (5323)
#, c-format
msgid "The original database, \"%s\", is in pre-3.0 format. The data will now be written in the new format, which is unusable by old versions of PasswordSafe. To save the data in the old format, use \"File->Export To->Old (1.x or 2) format\"."
msgstr "Формат исходного контейнера «%s», имеет версию ниже 3.0. Данные будут записаны с использованием нового формата, который несовместим с предыдущими версиями Password Safe. Для сохранения данных в старом формате используйте пункты меню «Файл->Экспорт в->Старый (1.x или 2) формат»."

#. Resource IDs: (5465)
#, c-format
msgid "The referenced entry '%s:%s:%s' is itself an alias or shortcut. This is not supported."
msgstr "Элемент «%s:%s:%s», является псевдонимом или ссылкой. Создание пседвонимов для таких элементов не поддерживается."

#. Resource IDs: (5958)
#, c-format
msgid "The safe combination has been entered %d times without success:\n- Is Caps Lock off?\n- Is the language correct (if multilingual)?\n- Is this the correct database?\n- Perhaps the database was damaged. Try opening a backup copy."
msgstr "Пароль для контейнера был введён неверно %d раз(а) подряд. Убедитесь, что\n- Не нажата клавиша Caps Lock.\n- Выбрана верная раскладка клавиатуры (если вы используете несколько языков ввода).\n- Верно выбран контейнер.\nВозможно, контейнер повреждён. Попробуйте открыть резервную копию."

#. Resource IDs: (5770)
msgid "The selected Failsafe Backup file will be opened instead of selected database."
msgstr "Вместо заданного контейнера будет открыта выбранная аварийная резервная копия."

#. Resource IDs: (5970)
msgid "The selected output format does not support all features of the current database. If these features are used, information may be lost. Continue?"
msgstr "Выбранные выходной формат поддерживает не все возможности текущего контейнера. Если эти возможности используются, часть информации может быть потеряна. Продолжить?"

# Выводится при неверном повторе пароля (взоможно, где-то ещё), поэтому entry переведено как «значение»
#. Resource IDs: (5254)
msgid "The two entries do not match."
msgstr "Введённые значения не совпадают"

#. Resource IDs: (3366)
msgid "The user specified that the following fields be excluded from the export:"
msgstr "Пользователь исключил следующие столбцы из экспорта:"

#. Resource IDs: (5505)
msgid "There are more than one entry that fits your selection. Please be more specific."
msgstr "Указанным условиям удовлетворяют несколько элементов. Задайте более жёсткие условия."

#. Resource IDs: (3358)
msgid "There are unmatched quotes in the run command"
msgstr "В команде присутствуют непарные кавычки"

#. Resource IDs: (5767)
msgid "There does not appear to be a Recycle Bin on the media containing this Failsafe Backup file. You will not be able to undo deletes. Do you wish to continue?"
msgstr "На носителе с аварийной резервной копией не обнаружена «Корзина». Удалить файл насовсем?"

# AFX_IDS_AUTOSAVE_RECOVERY_ASK_2
#. Resource IDs: (62181)
msgid "These are more recently saved than the currently open documents and contain changes that were made before the application closed."
msgstr "Эти документы были сохранены позднее по сравнению с документами, открытыми в настоящий момент, и содержат изменения, внесённые до закрытия приложения."

#. Resource IDs: (5954)
msgid "This Hotkey value is not available as it is already assigned to the PasswordSafe application (Manage->Options->Shortcuts)."
msgstr "Выбранная комбинация недоступна, т. к. уже назначена для вызова Password Safe («Сервис->Настройки...->Комбинации клавиш»)."

#. Resource IDs: (5499)
#, c-format
msgid "This alias' target [%s:%s:%s] is not a normal entry."
msgstr "Исходный элемент [%s:%s:%s] для данного псевдонима не является обычным элементом."

#. Resource IDs: (5355)
msgid "This database is the same as the current database!"
msgstr "Указанный контейнер совпадает с текущим!"

#. Resource IDs: (5650)
msgid "This entry has been changed. Are you sure you wish to cancel?"
msgstr "Элемент был изменён. Отменить изменения?"

# Ex.: "This entry has the following 3 shortcuts: foo, bar, zog" or
# "This entry has the following 3 aliases: foo, bar, zog"
#. Resource IDs: (3404)
#, c-format
msgid "This entry has the following %d %ls:\n%ls\nPlease confirm to continue (All shortcuts to this entry will be deleted)?"
msgstr "У данного элемента есть %d подчинённых типа «%ls»:\n%ls\nПродолжить выполнение (все ярлыки для этого элемента будут удалены)?"

#. Resource IDs: (3403)
#, c-format
msgid "This entry has the following %d %ls:\n%ls\nPlease confirm to continue (alias entry's passwords will be replaced by this entry's password)?"
msgstr "У данного элемента есть %d %ls:\n%ls\nПродолжить выполнение (пароли для псевдонимов будут заменены на пароль этого элемента)?"

#. Resource IDs: (5248)
msgid "This entry must have a password."
msgstr "Элемент должен содержать пароль."

#. Resource IDs: (5247)
msgid "This entry must have a title."
msgstr "Элемент должен иметь заголовок."

#. Resource IDs: (5501)
msgid "This entry must have a valid target entry."
msgstr "Элемент должен иметь допустимый целевой элемент."

#. Resource IDs: (5632)
msgid "This filter already exists"
msgstr "Фильтр уже существует"

#. Resource IDs: (6054)
msgid "This index is currently in use. Please select another."
msgstr "Выбранный номер уже используется."

#. Resource IDs: (8170)
msgid "This is a DeadKey. Press it and then one of the combined keys then shown to add that new character to the Passphrase."
msgstr "Это клавиша диакритического знака. Нажмите её и затем одну из возможных клавиш для добавления символа к паролю."

# урезано, заметка в диалоге просмотра/редактирования
#. Resource IDs: (5703)
msgid "This is a shortcut base entry."
msgstr "Есть ярлыки"

# заметка в диалоге просмотра/редактирования
#. Resource IDs: (1294)
msgid "This is a shortcut to base entry:"
msgstr "Это ярлык для:"

# урезано, заметка в диалоге просмотра/редактирования
#. Resource IDs: (5702)
msgid "This is an alias base entry."
msgstr "Есть псевдонимы"

# заметка в диалоге просмотра/редактирования
#. Resource IDs: (1269)
msgid "This is an alias of:"
msgstr "Это псевдоним для:"

#. Resource IDs: (5121)
#, c-format
msgid "This is the percentage of Window transparency. 0% means normal fully opaque and 100% is totally transparent and invisible. Values greater than 50% are not supported. Note: This only applies to the main dialog window."
msgstr "Процент прозрачности окна. 0 % — нормальный вид (полностью непрозрачно), 100 % — невидимо (полностью прозрачно). Значения прозрачности более 50 % не поддерживаются.\nПримечание. Применяется только к главному окну."

# AFX_IDP_DLL_BAD_VERSION
#. Resource IDs: (61710)
#, c-format
msgid "This program is linked to the missing export %Ts in the file %Ts. This machine may have an incompatible version of %Ts."
msgstr "Программа связана с отсутствующим экспортом %Ts в файл %Ts. Возможно, на компьютере установлена несовместимая версия %Ts."

# AFX_IDP_DLL_LOAD_FAILED
#. Resource IDs: (61709)
#, c-format
msgid "This program requires the file %Ts, which was not found on this system."
msgstr "Программе требуется файл %Ts, который не был найден на компьютере."

#. Resource IDs: (5500)
#, c-format
msgid "This shortcut's target [%s:%s:%s] is not a normal entry."
msgstr "Целевой элемент [%s:%s:%s] для данного ярлыка не является обычным элементом."

#. Resource IDs: (5110)
msgid "This will allow you to migrate your settings from the configuration file in the Password Safe installation directory into a file in your own local Application Data directory at the next invocation of PasswordSafe."
msgstr "Перенос настроек из файла, находящегося в каталоге установки, в подкаталог Applicaton Data профиля текущего пользователя (перенос будет осуществлён при следующем запуске Password Safe)"

#. Resource IDs: (1071)
msgid "This will be a shortcut to base entry:"
msgstr "Будет создан ярлык для исходного элемента:"

#. Resource IDs: (6047)
msgid "This will cancel the edit of the Notes field but leaving it in your external editor and on disk. Do you wish to cancel?"
msgstr "Редактирование заметок будет отменено, но они останутся во внешнем редакторе и во временном файле на диске. Продолжить?"

#. Resource IDs: (5103)
msgid "This will clear all traces of Password Safe from the machine's registry. It may also cause old versions of Password Safe to revert to default values for some settings."
msgstr "Удалить следы Password Safe из реестра Windows. Это может привести к тому, что устаревшие версии Password Safe установят параметры в значение по умолчанию."

#. Resource IDs: (5445)
#, c-format
msgid "This will delete %d entries which are within this group and its subgroups."
msgstr "Это приведёт к удалению %d элементов, входящих в данную группу и её подгруппы."

#. Resource IDs: (5444)
msgid "This will delete an entry which is within this group and/or its subgroups."
msgstr "Это приведёт к удалению элемента входящего в данную группу и/или её подгруппы."

#. Resource IDs: (5769)
msgid "This will delete the selected Failsafe Backup file.  If the current drive has a Recycle Bin, it will be moved there. If not, it will be permanently deleted."
msgstr "Аварийная резервная копия будет удалена. Если на данном носителе есть «Корзина», файл будет перемещён туда, иначе он будет удалён насовсем."

#. Resource IDs: (5289)
#, c-format
msgid "Timeout period must be between %d and %d minutes."
msgstr "Время ожидания может быть от %d до %d минут."

#. Resource IDs: (3056, 5222, 5981)
msgid "Title"
msgstr "Заголовок"

#. Resource IDs: (5420)
msgid "Title [Mandatory Field]"
msgstr "Заголовок [Обязательное поле]"

#. Resource IDs: (5672)
msgid "Title copied "
msgstr "Заголовок скопирован "

#. Resource IDs: (65535)
msgid "Title:"
msgstr "Заголовок:"

#. Resource IDs: (1525)
msgid "To add a new entry, simply fill in the fields below. At least a title and a password are required. If you have set a default username, it will appear in the username field."
msgstr "Заполните поля для добавления нового элемента. По крайней мере заголовок и пароль должны быть указаны. Если задано имя пользователя по умолчанию, оно будет введено в поле «Имя»"

#. Resource IDs: (3373)
msgid "To replace passwords of existing entries, all the following columns must be present: Group/Title, Username and Password.  One or more are missing and no entries have been updated."
msgstr "Для замены паролей существующих элементов должны присутствовать следующие поля: группа/заголовок, имя пользователя, пароль. Один или несколько из них отсутствуют, поэтому элементы не будут обновлены."

#. Resource IDs: (5802)
msgid "To unprotect this entry, click on Close, use the Edit menu or right-click on the entry and select Unprotect."
msgstr "Чтобы снять защиту с этого элемента нажмите «Закрыть» и выберите в контекстном меню элемента (или в меню «Изменить») «Снять защиту»."

#. Resource IDs: (32106 - MenuEx)
msgid "Toolbar &visible"
msgstr "Панель инстру&ментов"

#. Resource IDs: (1284)
msgid "Treat fields that only contain 'whitespace' as empty"
msgstr "Считать поля, содержащие только пробелы, пустыми"

# No need to translate these
#. Resource IDs: (1013)
msgid "Tree1"
msgstr "Tree1"

#. Resource IDs: (3317)
msgid "Trouble reading stored filters (version mismatch?). Filters will be unusable."
msgstr "Проблемы при чтении сохранённых фильтров (неверная версия?). Фильтры будут недоступны."

#. Resource IDs: (3246)
#, c-format
msgid "Trouble with a non-textual (e.g., time) field in record '%ls' - please check data carefully."
msgstr "Проблемы с нетекстовыми полями (напр., время) в записи «%ls». Проверьте корректность данных."

#. Resource IDs: (5475)
msgid "Trying to contact server..."
msgstr "Соединение с сервером..."

#. Resource IDs: (8293)
msgid "Turkish F"
msgstr "Турецкая (F)"

#. Resource IDs: (8226)
msgid "Turkish Q"
msgstr "Турецкая (Q)"

#. Resource IDs: (8247)
msgid "Turkmen"
msgstr "Туркменская"

#. Resource IDs: (1355)
msgid "U&RL:"
msgstr "Сс&ылка"

#. Resource IDs: (3006, 5226)
msgid "URL"
msgstr "Ссылка"

# не 'ссылка', т. к. коллизия со ссылками на пароли
#. Resource IDs: (5676)
msgid "URL copied "
msgstr "URL скопирован "

#. Resource IDs: (8207)
msgid "US"
msgstr "США"

#. Resource IDs: (3067)
#, fuzzy
msgid "UUID"
msgstr "UUID"

#. Resource IDs: (8228)
msgid "Ukrainian"
msgstr "Украинская"

#. Resource IDs: (8311)
msgid "Ukrainian (Enhanced)"
msgstr "Украинская (расширенная)"

#. Resource IDs: (3029)
msgid "Unable to create a new XML configuration file or add your settings to an existing XML configuration file.\n\nAll application configuration settings will be saved in your registry entry on this computer.\n\nDatabase related settings will be stored in the open database when it is closed, assuming it is not read-only or locked by another user."
msgstr "Невозможно создать новый XML-файл с настройками или добавить параметры в уже существующий.\n\nНастройки приложения будут сохранены в реестре Windows.\n\nНастройки контейнера будут сохранены в открытом контейнере, если он доступен для записи и не заблокирован другим пользователем."

#. Resource IDs: (5385)
msgid "Unable to create intermediate backup."
msgstr "Невозможно создать промежуточную резервную копию."

#. Resource IDs: (5310)
msgid "Unable to display URL"
msgstr "Невозможно перейти по ссылке"

#. Resource IDs: (3028)
msgid "Unable to get configuration file lock.\n\nWill use registry."
msgstr "Невозможно заблокировать файл настроек.\n\nБудет использован реестр Windows."

#. Resource IDs: (5630)
#, c-format
msgid "Unable to import \"autoload_filters.xml\" filters.\n\n%s"
msgstr "Невозможно импортировать фильтры из «autoload_filters.xml».\n\n%s"

#. Resource IDs: (3050)
msgid "Unable to load configuration file"
msgstr "Невозможно загрузить файл настроек"

# AFX_IDP_FAILED_MAPI_LOAD
#. Resource IDs: (61840)
msgid "Unable to load mail system support."
msgstr "Не удаётся загрузить поддержку почтовой системы."

# AFX_IDP_FAILED_ACCESS_READ
#. Resource IDs: (61731)
#, c-format
msgid "Unable to read from %1, it is opened by someone else."
msgstr "Не удаётся прочесть данные из %1. Файл открыт другим пользователем."

#. Resource IDs: (3021)
msgid "Unable to read locker?"
msgstr "Невозможно прочитать состояние блокировки?"

# AFX_IDP_GET_NOT_SUPPORTED
#. Resource IDs: (61836)
msgid "Unable to read write-only property."
msgstr "Не удалось прочесть: свойство предназначено только для записи."

#. Resource IDs: (5657)
msgid "Unable to run command"
msgstr "Невозможно выполнить команду"

#. Resource IDs: (3051)
msgid "Unable to save configuration file"
msgstr "Невозможно сохранить файл настроек"

#. Resource IDs: (5484)
msgid "Unable to send Email"
msgstr "Невозможно отправить письмо"

#. Resource IDs: (3030)
msgid "Unable to update your entries in the existing XML configuration file.\n\nAll application configuration settings will be loaded from this file but no changes will be saved.\n\nDatabase related settings will be stored in the open database when it is closed, assuming it is not read-only or locked by another user."
msgstr "Невозможно обновить записи в существующем XML-файле с настройками.\n\nВсе настройки будут загружены из указанного файла, но изменения не будут сохранены.\n\nНастройки контейнера будут сохранены в открытом контейнере, если он доступен для записи и не заблокирован другим пользователем."

#. Resource IDs: (3047)
msgid "Unable to use a MS XML reader on your system.  Neither MS XML V3, V4 or V6 seems available."
msgstr "Невозможно использовать MS XML reader.  Библиотека MS XML V3, V4 или V6 не обнаружена."

#. Resource IDs: (3042)
msgid "Unable to validate a XML file using a XML Schema (XSD) on your system."
msgstr "На вашей системе невозможно проверить XML-файл с помощью XML Schema (XSD)."

# AFX_IDP_SET_NOT_SUPPORTED
#. Resource IDs: (61837)
msgid "Unable to write read-only property."
msgstr "Не удалось записать: свойство предназначено только для чтения."

# AFX_IDP_FAILED_ACCESS_WRITE
#. Resource IDs: (61732)
#, c-format
msgid "Unable to write to %1, it is read-only or opened by someone else."
msgstr "Не удаётся произвести запись в %1. Файл доступен только для чтения или открыт другим пользователем."

# AFX_IDS_CHECKLISTBOX_UNCHECK
#. Resource IDs: (62177)
msgid "Uncheck"
msgstr "Снять"

#. Resource IDs: (1486, 32082 - MenuEx)
msgid "Undo"
msgstr "Вернуть"

#. Resource IDs: (5884)
msgid "Undo the last change to password policies"
msgstr "Отменить последние изменения в политиках создания паролей"

# AFX_IDP_FAILED_INVALID_FORMAT
#. Resource IDs: (61728)
msgid "Unexpected file format."
msgstr "Непредусмотренный формат файла."

#. Resource IDs: (8266)
msgid "United Kingdom"
msgstr "Британская"

#. Resource IDs: (8258)
msgid "United Kingdom Extended"
msgstr "Британская (расширенная)"

#. Resource IDs: (8308)
msgid "United States-International"
msgstr "США (международная)"

# дата в истории паролей
#. Resource IDs: (3361)
msgid "Unknown"
msgstr "Неизвестно"

#. Resource IDs: (5263)
msgid "Unknown            "
msgstr "Неопознанный       "

#. Resource IDs: (5590)
msgid "Unknown fields"
msgstr "Неопознанные поля"

#. Resource IDs: (1263)
msgid "Unknown fields:"
msgstr "Неопознанные поля:"

#. Resource IDs: (3367)
msgid "Unknown function"
msgstr "Неизвестная функция"

#. Resource IDs: (3368)
msgid "Unknown object"
msgstr "Неизвестный объект"

#. Resource IDs: (32251 - Menu)
msgid "Unlock"
msgstr "Разблокировать"

# кол-во итераций хэш ф-ии
#. Resource IDs: (1543)
msgid "Unlock Difficulty"
msgstr "Сложность перебора для мастер-пароля"

#. Resource IDs: (5258)
msgid "Unlock Safe"
msgstr "Разблокировать контейнер"

#. Resource IDs: (32090 - MenuEx)
msgid "Unprotect All Entries"
msgstr "Снять защиту со всех элементов"

#. Resource IDs: (32088 - Menu, 32088 - MenuEx)
msgid "Unprotect Entry"
msgstr "Снять защиту"

#. Resource IDs: (5001)
msgid "Unrecognised command line argument found"
msgstr "Неопознанный параметр командной строки"

#. Resource IDs: (3349)
msgid "Unsaved changes"
msgstr "Несохранённые изменения"

#. Resource IDs: (5724)
#, c-format
msgid "Unsaved changes have been made to database:\n %s."
msgstr "Несохранённые изменения:\n %s."

#. Resource IDs: (6024)
msgid "Unsaved restored database"
msgstr "Восстановленный контейнер с изменениями"

#. Resource IDs: (61443)
msgid "Untitled"
msgstr "Безымянный"

#. Resource IDs: (5102)
msgid "Update the maximum number of saved passwords per entry."
msgstr "Изменить максимальное количество сохраняемых паролей для элемента."

#. Resource IDs: (5741)
#, c-format
msgid "Updated %d %s"
msgstr "Обновлено %d %s"

#. Resource IDs: (8227)
msgid "Urdu"
msgstr "Урду"

#. Resource IDs: (5000)
msgid "Usage:\npwsafe [-r|-v] [password database]\nor pwsafe [-e|-d] filename\nor pwsafe [-c]\nor pwsafe [-s] [password database]\nor pwsafe -m\n\n where:\n  -r = open read-only\n  -v = validate & repair\n  -e/d = encrypt/decrypt file\n  -c = start closed i.e., no open database\n  -s = start silently (minimized)\n  -m = start minimized & closed\n\nIn addition, the following flags may be used:\n -u user (use user's preferences instead of login name)\n -h host (use host to look up preferences instead of the machine's name)\n -g config_file (use config_file instead of pwsafe.cfg)\n -q (don't complain about missing fonts, dlls, etc.)\nSee online help for more options."
msgstr "Использование:\npwsafe [-r|-v] [контейнер]\nили pwsafe [-e|-d] имя_файла\nили pwsafe [-c]\nили pwsafe [-s] [контейнер]\nили pwsafe -m\n\n где:\n  -r = открыть только для чтения\n  -v = проверить и исправить\n  -e/d = зашифровать/расшифровать файл\n  -c = не открывать контейнер при запуске\n  -s = запустить свёрнутым\n  -m = запустить свёрнутым без открытия контейнера\n\nТакже возможно использование следующих параметров:\n -u user (использовать настройки пользователя user, а не текущего пользователя)\n -h host (использовать имя host для поиска настроек вместо имени текущего компьютера)\n -g config_file (использовать файл настроек config_file, а не pwsafe.cfg)\n -q (не напоминать об отсутствующих шрифтах, DLL, и пр.)\nОписание дополнительных параметров см. в справке."

#. Resource IDs: (1029)
msgid "Use"
msgstr "Задать"

# урезано из-за ограничения длины
#. Resource IDs: (1049)
msgid "Use &Digits"
msgstr "&Цифры"

# урезано из-за ограничения длины
#. Resource IDs: (1070)
msgid "Use &Hexadecimal digits only (0-9,a-f)"
msgstr "Только &шестнадцатеричные цифры (0-9, a-f)"

# урезано из-за ограничения длины
#. Resource IDs: (1047)
msgid "Use &Lowercase letters"
msgstr "С&трочные буквы"

#. Resource IDs: (1050)
msgid "Use &Symbols"
msgstr "&Символы"

# урезано из-за ограничения длины
#. Resource IDs: (1050)
msgid "Use &Symbols (i.e., &, %, $, etc.)"
msgstr "&Символы (напр. &, %, $ и т. п.)"

# урезано из-за ограничения длины
#. Resource IDs: (1048)
msgid "Use &UPPERCASE letters"
msgstr "П&РОПИСНЫЕ буквы"

# урезано (вкладка "Политика..." в диалоге редактирования элемента)
#. Resource IDs: (1476)
msgid "Use Database Policy"
msgstr "Использовать политику"

# урезано (в диалоге создания пароля)
#. Resource IDs: (1481)
msgid "Use Named Policy"
msgstr "Использовать политику"

# столбец в информации о политике
#. Resource IDs: (5888)
msgid "Use count"
msgstr "Используется в"

# урезано, в информации о политике
#. Resource IDs: (4102)
msgid "Use digits"
msgstr "Использовать цифры"

# урезано, в информации о политике
#. Resource IDs: (4100)
msgid "Use lowercase characters"
msgstr "Строчные буквы"

# урезано из-за ограничения длины
#. Resource IDs: (1051)
msgid "Use only &Easy-to-read characters (i.e., no  'l', '1', etc.)"
msgstr "Только &удобочитаемые символы (не исп. «l», «1» и т. п.)"

# урезано, в информации о политике
#. Resource IDs: (4103)
msgid "Use symbols"
msgstr "Символы"

#. Resource IDs: (1376)
msgid "Use the P&olicy below:"
msgstr "Переопределить п&олитику:"

# урезано, в информации о политике?
#. Resource IDs: (4101)
msgid "Use uppercase characters"
msgstr "Прописные буквы"

#. Resource IDs: (5223)
msgid "User Name"
msgstr "Имя пользователя"

#. Resource IDs: (5423)
msgid "User [Mandatory Field]"
msgstr "Пользователь [Обязательное поле]"

#. Resource IDs: (5673)
msgid "User copied "
msgstr "Имя пользователя скопировано "

#. Resource IDs: (3004)
msgid "Username"
msgstr "Имя пользователя"

#. Resource IDs: (65535)
msgid "Username:"
msgstr "Имя пользователя:"

#. Resource IDs: (65535)
msgid "Using application:"
msgstr "С использованием:"

#. Resource IDs: (8301)
msgid "Uyghur"
msgstr "Уйгурская"

#. Resource IDs: (8274)
msgid "Uzbek Cyrillic"
msgstr "Узбекская (кириллица)"

#. Resource IDs: (3440, 5537)
msgid "Validate"
msgstr "Проверить"

#. Resource IDs: (5347)
#, c-format
msgid "Validated %d %s\n\nImported %d %s"
msgstr "Проверено %d %s\n\nИмпортировано %d %s"

#. Resource IDs: (5891)
msgid "Value"
msgstr "Значение"

#. Resource IDs: (1322)
msgid "Value:"
msgstr "Значение:"

# при выборе части пароля
#. Resource IDs: (65535)
msgid "Values:"
msgstr "Значения:"

#. Resource IDs: (3351)
msgid "Variable name is empty"
msgstr "Имя переменной не указано"

#. Resource IDs: (3353)
msgid "Variable name must be alphanumeric"
msgstr "Имя переменной может содержать только буквы и цифры"

# урезано
# диалог, вызываемый по параметру -e
#. Resource IDs: (1018)
msgid "Verify Key:"
msgstr "Повтор:"

#. Resource IDs: (1505, 65535)
msgid "Verify:"
msgstr "Подтверждение:"

#. Resource IDs: (5690)
msgid "Version mismatch with On Screen Keyboard DLL. Please install version that came with this version of Password Safe."
msgstr "Неверная версия DLL для экранной клавиатуры. Установите DLL из дистрибутива используемой версии Password Safe."

#. Resource IDs: (8236)
msgid "Vietnamese"
msgstr "Вьетнамская"

# 5624 - кнопка, 32101 - menu id (т.к. id, то не важно и переводим как надпись на кнопке, а не "вид")
#. Resource IDs: (32101, 5624)
msgid "View"
msgstr "Просмотреть"

#. Resource IDs: (32097 - MenuEx, 548, 6025)
msgid "View Attachment"
msgstr "Просмотр вложения"

#. Resource IDs: (6053)
msgid "View Base entry"
msgstr "Просмотр исходного элемента"

#. Resource IDs: (32220 - Menu, 5261)
msgid "View Entry"
msgstr "Просмотр элемента"

#. Resource IDs: (5264)
#, c-format
msgid "View Entry:   «%s» «%s» «%s»"
msgstr "Просмотр элемента: «%s» «%s» «%s»"

#. Resource IDs: (1431, 157)
msgid "View Report"
msgstr "Просмотр отчёта"

#. Resource IDs: (5502)
msgid "View Shortcut"
msgstr "Просмотр ярлыка"

# урезано из-за ограничения длины
#. Resource IDs: (4006, 5301)
msgid "View/Edit selected entry"
msgstr "Просмотр/редактирование элемента"

#. Resource IDs: (32201 - MenuEx)
msgid "Visit Password Safe &website..."
msgstr "Посетить &сайт Password Safe..."

#. Resource IDs: (5803)
msgid "WARNING: If you continue, fields will be updated in entries in your existing database from your selected input database."
msgstr "Внимание! В случае продолжения, значения элементов текущего контейнера будут заменены на значения из указанного контейнера."

# %s - "ALL of the passwords and data" или "this entry's password and data"
#. Resource IDs: (5804)
#, c-format
msgid "WARNING: This operation will create an unprotected copy of %s in the database. Deleting this copy after use is NOT sufficient.\n\nPlease do not use this option unless you understand and accept the risks. This option bypasses the security provided by this program."
msgstr "Внимание! Продолжение приведёт к созданию незащищённой копии, содержащей %s. Для обеспечения безопасности простого удаления этой копии НЕДОСТАТОЧНО!\n\nТак как это действие позволяет обойти предоставляемую программой защиту, продолжайте только если вы понимаете и принимаете все риски."

#. Resource IDs: (5447)
msgid "WARNING: Use of an external editor may leave sensitive data on your hard disk.\n\nDo you wish to continue?"
msgstr "Внимание! При использовании внешнего редактора на диске могут остаться данные.\n\nПродолжить?"

# Предупреждать за n дней до истечения пароля
#. Resource IDs: (1232)
msgid "Warn"
msgstr "Предупр. за"

#. Resource IDs: (1362, 3330)
msgid "Warning"
msgstr "Предупреждение"

#. Resource IDs: (6046)
msgid "Warning - Notes being externally edited"
msgstr "Внимание: заметки открыты во внешнем редакторе"

#. Resource IDs: (5793)
#, fuzzy
msgid "Warning - field too long"
msgstr "Внимание: поле содержит слишком много данных"

#. Resource IDs: (5281)
#, c-format
msgid "Weak passphrase:\n\n %s"
msgstr "Слабый пароль:\n\n %s"

# поле в таблице аварийных резервных копий
#. Resource IDs: (5763)
#, fuzzy
msgid "What saved"
msgstr "Приложение"

# placeholder
#. Resource IDs: (1518)
msgid "Whatever"
msgstr "Whatever"

#. Resource IDs: (6050)
msgid "When a subset is visible and there is no warning message, the button will be enabled and can be clicked to copy the subset to the clipboard."
msgstr "Кнопка станет активной после выбора части пароля. Нажмите на неё для копирования выбранной части в буфер обмена."

#. Resource IDs: (5761)
# поле в таблице аварийных резервных копий
msgid "When saved"
msgstr "Дата сохранения"

# placeholder
#. Resource IDs: (1105, 1109, 1111, 1113, 1117, 1519, 1520)
msgid "Whenever"
msgstr "Whenever"

#. Resource IDs: (5762)
# поле в таблице аварийных резервных копий
msgid "Who saved"
msgstr "Сохранено"

#. Resource IDs: (1385)
msgid "Win32 Unhandled Exception"
msgstr "Win32 Unhandled Exception"

#. Resource IDs: (65535)
msgid "Window Transparency"
msgstr "Прозрачность окна"

#. Resource IDs: (5799)
msgid "Windows Registry"
msgstr "Реестр Windows"

#. Resource IDs: (6036)
#, c-format
msgid "Windows can't expand '%s'. Please make sure that you have set this correctly."
msgstr "Windows не удалось раскрыть путь '%s'. Проверьте, что путь указан верно."

#. Resource IDs: (5972)
#, c-format
msgid "Windows can't find '%s'. Please make sure that you have set the external editor correctly and that it is installed. External Edit cancelled."
msgstr "Windows не удалось найти «%s». Проверьте, что путь к внешнему редактору указан корректно. Редактирование во внешнем приложении отменено."

#. Resource IDs: (8264)
msgid "Wolof"
msgstr "Волоф"

#. Resource IDs: (5652)
msgid "Word Wrap"
msgstr "Переносить по словам"

#. Resource IDs: (1363)
msgid "Word Wrap Notes in Add && Edit"
msgstr "При редактировании переносить заметки по словам"

#. Resource IDs: (5305)
#, c-format
msgid "Would you like to set \"%s\" as your default username?\n\nIt would then be used by default for new items."
msgstr "Установить «%s» в качестве «имени по умолчанию»?\n\nОно будет подставляться автоматически в новые элементы."

#. Resource IDs: (5326)
msgid "Write Error"
msgstr "Ошибка записи"

#. Resource IDs: (5742)
msgid "Write operation failed!\nFile may have been corrupted.\nTry saving in a different location"
msgstr "Сбой при записи!\nВозможно, файл повреждён.\nПопробуйте сохранить файл в другом месте."

#. Resource IDs: (5107)
msgid "Writes the database when an entry was accessed, unless in read-only mode."
msgstr "Если контейнер открыт для записи, будет сохраняться время последнего доступа к элементу."

#. Resource IDs: (1384, 8003)
#, fuzzy
msgid "X"
msgstr "X"

#. Resource IDs: (5545)
msgid "XML"
msgstr "XML"

#. Resource IDs: (3054)
#, c-format
msgid "XML %ls: line %d character %d: %ls"
msgstr "XML %ls: строка %d символ %d: %ls"

#. Resource IDs: (5054)
msgid "XML files (*.xml)|*.xml|All files (*.*)|*.*||"
msgstr "XML-файлы (*.xml)|*.xml|Все файлы (*.*)|*.*||"

#. Resource IDs: (5055)
msgid "XML files (*.xml)|*.xml||"
msgstr "XML-файлы (*.xml)|*.xml||"

#. Resource IDs: (5937)
msgid "XML format..."
msgstr "XML формат..."

#. Resource IDs: (5726)
msgid "YYMMDD_HHMMSS"
msgstr "YYMMDD_HHMMSS"

#. Resource IDs: (3379)
msgid "Yes"
msgstr "Да"

#. Resource IDs: (4104)
#, c-format
msgid "Yes (at least %d)"
msgstr "Да (не менее %d)"

#. Resource IDs: (4107)
#, c-format
msgid "Yes - At least %d from %ls: %ls"
msgstr "Да: не менее %d из %ls: %ls"

#. Resource IDs: (4105)
#, c-format
msgid "Yes - EasyVision Symbols: %ls"
msgstr "Да: удобочитаемые символы: %ls"

#. Resource IDs: (4106)
#, c-format
msgid "Yes - Pronounceable Symbols: %ls"
msgstr "Да: произносимые символы: %ls"

#. Resource IDs: (1084)
msgid "Yes:"
msgstr "Да:"

#. Resource IDs: (8260)
msgid "Yoruba"
msgstr "Йоруба"

# %s - alias entry
#. Resource IDs: (6040)
#, c-format
msgid "You are changing an Alias Base entry to a %s. This will move all current aliases of this base entry to be aliases of its new base. Do you wish to continue?"
msgstr "Вы преобразуете исходный элемент псевдонима в %s. Это приведёт к тому, что все псевдонимы для данного элемента будут преобразованы в псевдонимы нового исходного элемента. Продолжить?"

# %s - alias entry
#. Resource IDs: (6041)
#, c-format
msgid "You are changing an Shortcut Base entry to a %s. This will cause all shortcuts to this base entry to be deleted. Do you wish to continue?"
msgstr "Вы преобразуете исходный элемент ярлыка в %s. Это приведёт к тому, что все ярлыки для данного элемента будут удалены. Продолжить?"

#. Resource IDs: (5115)
msgid "You can click on a field's name to copy its value to the clipboard."
msgstr "Если щёлкнуть по имени поля, его значение будет скопировано в буфер обмена."

#. Resource IDs: (5847)
msgid "You have chosen not to save your changes, which will be lost. Do you wish to continue?"
msgstr "Вы отказались от сохранения изменений, в случае продолжения они будут потеряны. Продолжить?"

#. Resource IDs: (5788)
#, fuzzy
msgid "You must save this database before it can be exported."
msgstr "Перед экспортом контейнер должен быть сохранён."

#. Resource IDs: (5772)
msgid "Your currently opened database will be in the first row.  Failsafe Backup files will be displayed below this.  If the passphrase is the same as the current database, the properties of these backups will also be shown.  If you aren't sure, continue with the current database and use the database Compare function to view the differences between the versions."
msgstr "Выбранный для открытия контейнер находится в первой строке. Ниже следуют аварийные резервные копии. Если пароль для резервных копий совпадает с паролем для выбранного контейнера, их свойства будут отображены в таблице. Если вы сомневаетесь, откройте контейнер из первой строки, а затем сравните файлы с помощью соответствующей функции."

#. Resource IDs: (5711)
#, c-format
msgid "Your requested font, '%s', could not be found (not installed?), using '%s' instead."
msgstr "Указанный шрифт «%s» не найден (не установлен?). Вместо него будет использован шрифт «%s»."

#. Resource IDs: (527)
msgid "YubiKey Configuration"
msgstr "Настройки YubiKey"

#. Resource IDs: (65535)
msgid "YubiKey Secret Key (20 bytes Hex)"
msgstr "Секретный ключ YubiKey (20 байт в шестн. формате)"

#. Resource IDs: (65535)
msgid "YubiKey Serial Number:"
msgstr "Серийный номер YubiKey"

#. Resource IDs: (1469)
msgid "YubiKey for PasswordSafe can be purchased at http://www.yubico.com/PasswordSafe"
msgstr "YubiKey для Password Safe может быть приобретён на сайте http://www.yubico.com/PasswordSafe"

# После инициализации. activate==коснуться кнопки на токене
#. Resource IDs: (6005)
msgid "YubiKey initialized successfully, close this message box and activate it."
msgstr "YubiKey успешно инициализирован. Закройте это сообщение и коснитесь его."

#. Resource IDs: (1452, 1455)
msgid "Yubikey"
msgstr "YubiKey"

# урезано, диапазон виден правее
#. Resource IDs: (65535)
msgid "Zoom in 1x -10x:"
msgstr "Увеличение:"

#. Resource IDs: (5921)
msgid "Zoom in\tCtrl + NUM PLUS"
msgstr "Увеличить\tCtrl + NUM +"

#. Resource IDs: (5922)
msgid "Zoom out\tCtrl + NUM SUB"
msgstr "Уменьшить\tCtrl + NUM -"

#. Resource IDs: (5278)
msgid "[No current database]"
msgstr "[Контейнер не выбран]"

#. Resource IDs: (5242)
msgid "[Notes hidden - click here to display]"
msgstr "[Заметки скрыты. Кликните здесь, чтобы показать.]"

#. Resource IDs: (32064)
msgid "\nAdd Group"
msgstr "\nДобавить группу"

#. Resource IDs: (32051)
msgid "\nAdd New Entry"
msgstr "\nДобавить новый элемент"

#. Resource IDs: (32307)
msgid "\nAdvanced Find Options"
msgstr "\nРасширенные настройки поиска"

#. Resource IDs: (32072)
msgid "\nBrowse to URL"
msgstr "\nПерейти по ссылке"

#. Resource IDs: (32073)
msgid "\nBrowse to URL + AutoType"
msgstr "\nПерейти по ссылке и выполнить автонабор"

#. Resource IDs: (32305)
msgid "\nCase insensitive search"
msgstr "\nПоиск без учёта регистра"

#. Resource IDs: (32306)
msgid "\nCase sensitive search"
msgstr "\nПоиск с учётом регистра"

#. Resource IDs: (32134)
msgid "\nClear Filters"
msgstr "\nОчистить фильтры"

#. Resource IDs: (32302)
msgid "\nClear Find"
msgstr "\nОчистить поле поиска"

#. Resource IDs: (32065)
msgid "\nClear the clipboard contents"
msgstr "\nОчистить содержимое буфера обмена"

#. Resource IDs: (32004)
msgid "\nClose Database"
msgstr "\nЗакрыть контейнер"

#. Resource IDs: (32301)
msgid "\nClose Find Bar"
msgstr "\nСкрыть панель поиска"

#. Resource IDs: (32110)
msgid "\nCollapse All"
msgstr "\nСвернуть все"

#. Resource IDs: (32091)
msgid "\nCompare entries..."
msgstr "\nСравнить элементы..."

#. Resource IDs: (32019)
msgid "\nCompare two Databases"
msgstr "\nСравнить два контейнера"

#. Resource IDs: (32069)
msgid "\nCopy Notes to Clipboard"
msgstr "\nКопировать заметки в буфер обмена"

#. Resource IDs: (32066)
msgid "\nCopy Password to Clipboard"
msgstr "\nКопировать пароль в буфер обмена"

#. Resource IDs: (32080)
msgid "\nCopy Run Command to Clipboard"
msgstr "\nКопировать команду в буфер обмена"

#. Resource IDs: (32068)
msgid "\nCopy Username to Clipboard"
msgstr "\nКопировать имя пользователя в буфер обмена"

#. Resource IDs: (32308)
msgid "\nCreate report of previous Find search"
msgstr "\nСоздать отчёт по результатам предыдущего поиска"

#. Resource IDs: (32056)
msgid "\nDelete an Entry"
msgstr "\nУдалить элемент"

#. Resource IDs: (32067)
msgid "\nDisplay subset of Password"
msgstr "\nПоказать часть пароля"

#. Resource IDs: (32063)
msgid "\nDuplicate Entry"
msgstr "\nДублировать элемент"

#. Resource IDs: (32086)
msgid "\nDuplicate Group"
msgstr "\nДублировать группу"

#. Resource IDs: (32081)
msgid "\nEdit Base entry"
msgstr "\nРедактировать исходный элемент"

#. Resource IDs: (32052)
msgid "\nEdit Entry"
msgstr "\nРедактировать элемент"

#. Resource IDs: (32113)
msgid "\nEdit Filters"
msgstr "\nРедактировать фильтры"

#. Resource IDs: (5517)
msgid "\nEmail: "
msgstr "\nE-mail: "

#. Resource IDs: (3052)
#, c-format
msgid "\nError in Password History for entry: »%ls»%ls»%ls»: "
msgstr "\nОшибка в истории паролей для элемента: »%ls»%ls»%ls»: "

#. Resource IDs: (32109)
msgid "\nExpand All"
msgstr "\nРазвернуть все"

#. Resource IDs: (32096)
msgid "\nExport Attachment..."
msgstr "\nЭкспортировать вложение..."

#. Resource IDs: (32085)
msgid "\nExport Entry in XML format..."
msgstr "\nЭкспортировать элемент в XML формат..."

#. Resource IDs: (32084)
msgid "\nExport Entry to Plain Text..."
msgstr "\nЭкспортировать элемент в простой текст..."

#. Resource IDs: (32092)
msgid "\nExport Entry to another Safe..."
msgstr "\nЭкспортировать элемент в другой контейнер..."

#. Resource IDs: (32094)
msgid "\nExport Group in XML format..."
msgstr "\nЭкспортировать группу в XML формат..."

#. Resource IDs: (32093)
msgid "\nExport Group to Plain Text..."
msgstr "\nЭкспортировать группу в простой текст..."

#. Resource IDs: (32095)
msgid "\nExport Group to another Safe..."
msgstr "\nЭкспортировать группу в другой контейнер..."

#. Resource IDs: (32010)
msgid "\nExport to Text"
msgstr "\nЭкспортировать в простой текст"

#. Resource IDs: (32011)
msgid "\nExport to V1 database"
msgstr "\nЭкспортировать в формат V1"

#. Resource IDs: (32012)
msgid "\nExport to V2 database"
msgstr "\nЭкспортировать в формат V2"

#. Resource IDs: (32025)
msgid "\nExport to V3 database"
msgstr "\nЭкспортировать в формат V3"

#. Resource IDs: (32013)
msgid "\nExport to XML"
msgstr "\nЭкспортировать в XML"

#. Resource IDs: (32026)
msgid "\nExport to v4 database (EXPERIMENTAL)"
msgstr "\nЭкспортировать в формат V4 (ЭКСПЕРИМЕНТАЛЬНЫЙ)"

#. Resource IDs: (32028)
msgid "\nFiltered entries to PasswordSafe..."
msgstr "\nОтобранные в PasswordSafe..."

#. Resource IDs: (32061)
msgid "\nFind Next"
msgstr "\nНайти следующий"

#. Resource IDs: (32062)
msgid "\nFind Previous"
msgstr "\nНайти предыдущий"

#. Resource IDs: (32079)
msgid "\nFind..."
msgstr "\nПоиск..."

#. Resource IDs: (32157)
msgid "\nGenerate Password"
msgstr "\nСоздать пароль"

#. Resource IDs: (32078)
msgid "\nGo to Base entry"
msgstr "\nПерейти к исходному элементу"

#. Resource IDs: (57670)
msgid "\nHelp"
msgstr "\nПомощь"

#. Resource IDs: (32016)
msgid "\nImport Text"
msgstr "\nИмпортировать из простого текста"

#. Resource IDs: (32015)
msgid "\nImport XML"
msgstr "\nИмпортировать из XML"

#. Resource IDs: (32260)
msgid "\nList or Tree View"
msgstr "\nПросмотр в виде списка/дерева"

#. Resource IDs: (32027)
msgid "\nLock Database"
msgstr "\nЗаблокировать контейнер"

#. Resource IDs: (32003)
msgid "\nMake New Database"
msgstr "\nСоздать новый контейнер"

#. Resource IDs: (32115)
msgid "\nManage Filters"
msgstr "\nУправление фильтрами"

#. Resource IDs: (3415)
#, c-format
msgid "\nMerge completed: %d %ls added (%d %ls, %d %ls, %d %ls, %d %ls)"
msgstr "\nСлияние завершено: %d %ls добавлено (%d %ls, %d %ls, %d %ls, %d %ls)"

#. Resource IDs: (32018)
msgid "\nMerge into Database"
msgstr "\nСлияние контейнеров"

#. Resource IDs: (32002)
msgid "\nOpen Another Database"
msgstr "\nОткрыть другой контейнер"

#. Resource IDs: (32154)
msgid "\nOptions"
msgstr "\nНастройки"

#. Resource IDs: (32159)
msgid "\nPassword Policies"
msgstr "\nПолитики создания паролей"

#. Resource IDs: (32075)
msgid "\nPerform AutoType"
msgstr "\nАвтонабор"

#. Resource IDs: (5283)
msgid "\nPlease try another"
msgstr "\nПопробуйте другой"

#. Resource IDs: (5215)
msgid "\nProgram will terminate."
msgstr "\nПрограмма будет завершена."

#. Resource IDs: (32089)
msgid "\nProtect All Entries"
msgstr "\nЗащитить все элементы"

#. Resource IDs: (32087)
msgid "\nProtect Entry"
msgstr "\nЗащитить элемент"

#. Resource IDs: (32083)
msgid "\nRedo"
msgstr "\nПовторить"

#. Resource IDs: (5780)
#, c-format
msgid "\nRenamed %d %s"
msgstr "\nПереименовано %d %s"

#. Resource IDs: (32076)
msgid "\nRun Command"
msgstr "\nВыполнить команду"

#. Resource IDs: (32005)
msgid "\nSave Database"
msgstr "\nСохранить контейнер"

#. Resource IDs: (32006)
msgid "\nSave Database As..."
msgstr "\nСохранить контейнер как..."

# Переход к элементу из контекстного меню недавно использованных
#. Resource IDs: (32255)
msgid "\nSelect Entry"
msgstr "Перейти к элементу"

#. Resource IDs: (32074)
msgid "\nSend Email"
msgstr "\nОтправить письмо"

#. Resource IDs: (32114)
msgid "\nSet/Clear Filters"
msgstr "\nЗадать/очистить фильтры"

#. Resource IDs: (32127)
msgid "\nShow Unsaved Changes"
msgstr "\nПоказать несохранённые изменения"

#. Resource IDs: (32131)
msgid "\nShow entries with Password Expiry dates"
msgstr "\nПоказать элементы с заданными сроками действия пароля"

#. Resource IDs: (32140)
msgid "\nShow only found entries"
msgstr "\nПоказать только найденные элементы"

#. Resource IDs: (5339)
#, c-format
msgid "\nSkipped %d %s"
msgstr "\nПропущено %d %s"

#. Resource IDs: (32022)
msgid "\nSynchronize Databases"
msgstr "\nСинхронизировать контейнеры"

#. Resource IDs: (3413)
#, c-format
msgid "\nSynchronize completed: %d %ls updated"
msgstr "\nСинхронизация завершена: %d %ls обновлено"

#. Resource IDs: (3412)
#, c-format
msgid "\nThe following %ls %ls updated:"
msgstr "\nСледующие %ls %ls обновлены:"

#. Resource IDs: (3419)
#, c-format
msgid "\nThe following new %ls %ls merged into this database:"
msgstr "\nНовые %ls %ls добавлены в данный контейнер:"

#. Resource IDs: (32082)
msgid "\nUndo"
msgstr "\nВернуть"

#. Resource IDs: (3060)
msgid "\nUnexpected exception during parsing."
msgstr "\nНепредусмотренное исключение при разборе."

#. Resource IDs: (32090)
msgid "\nUnprotect All Entries"
msgstr "\nСнять защиту со всех элементов"

#. Resource IDs: (32088)
msgid "\nUnprotect Entry"
msgstr "\nСнять защиту"

#. Resource IDs: (5282)
msgid "\nUse it anyway?"
msgstr "\nВсё равно использовать его?"

#. Resource IDs: (32097)
msgid "\nView Attachment"
msgstr "\nПросмотр вложения"

#. Resource IDs: (32053)
msgid "\nView Entry"
msgstr "\nПросмотр элемента"

#. Resource IDs: (32261)
msgid "\nView Reports"
msgstr "\nПросмотр отчётов"

#. Resource IDs: (5238)
msgid "\n\nCannot open database. It probably does not exist.\nPlease select to Open another database, create a New database or Cancel."
msgstr "\n\nОшибка при открытии контейнера. Возможно, он не существует.\nВы можете открыть другой контейнер, создать новый или отменить операцию."

#. Resource IDs: (5662)
msgid "\n\nIgnore this and save anyway - Yes/no?"
msgstr "\n\nИгнорировать и сохранить в любом случае — Да/нет?"

#. Resource IDs: (5463)
msgid "\n\nSelect Yes to continue with this password or No to cancel"
msgstr "\n\nВыберите «Да» для использования этого пароля или «Нет» для отмены."

#. Resource IDs: (5357)
msgid "\n\nThe databases are identical when comparing the selected or default fields!"
msgstr "\n\nСодержимое контейнеров совпадает (сравнивались только указанные поля или поля по умолчанию)!"

#. Resource IDs: (5441)
msgid "\n\nUnknown fields will also be copied with the entry."
msgstr "\n\nНеизвестные поля будут скопированы вместе с элементом."

#. Resource IDs: (5784)
#, c-format
msgid "\nwith Password History errors %d"
msgstr "\nс ошибками в истории паролей %d"

#. Resource IDs: (5867)
msgid "\nwith warnings"
msgstr "\nс предупреждениями"

#. Resource IDs: (5448)
msgid "\r\nThis field is being edited in your default text editor.\r\nPlease complete this action before continuing.\r\n\r\n(You may cancel this edit using the Close [X] button above)"
msgstr "\r\nПоле редактируется в текстовом редакторе по умолчанию.\r\nЗавершите редактирование до продолжения действия с элементом.\r\n\r\n(Чтобы отменить редактирование, закройте это окно кнопкой [X])"

#. Resource IDs: (5526)
#, c-format
msgid "\t%s was restricted to the following fields:"
msgstr "\t%s ограничивается следующими полями:"

#. Resource IDs: (5363)
#, c-format
msgid "\tEntry - Group:\"%s\"; Title:\"%s\"; User:\"%s\"\n\t\thas differences in the following fields:"
msgstr "\tЭлемент — Группа: «%s»; Заголовок: «%s»; Имя пользователя: «%s»\n\t\tсодержит следующие отличающиеся поля:"

#. Resource IDs: (5359)
#, c-format
msgid "\tGroup:'%s'; Title:'%s'; User:'%s'"
msgstr "\tГруппа: «%s»; Заголовок: «%s»; Имя пользователя: «%s»"

#. Resource IDs: (3391)
#, c-format
msgid "\tGroup='%ls', Title='%ls', User='%ls' %ls"
msgstr "\tГруппа=«%ls», Заголовок=«%ls», Имя пользователя=«%ls» %ls"

#. Resource IDs: (3455)
#, c-format
msgid "\tName: %s; Filename: %s"
msgstr "\tИмя: %s; Имя файла: %s"

#. Resource IDs: (5538)
#, c-format
msgid "\tNo entries were found containing search string '%s'"
msgstr "\tНе найдено элементов, содержащих строку «%s»"

#. Resource IDs: (3434)
msgid "\tOne or more Password Policy Names were already in this database but had different settings. They have been renamed."
msgstr "\tОдна или несколько политик создания паролей уже есть в данном контейнере, но имеют другие настройки. Они были переименованы."

#. Resource IDs: (3430)
msgid "\tOne or more Password Policy Names were not found in the database. The affected entries have been changed to use the database's default policy."
msgstr "\tВ контейнере отсутствуют одна или несколько политик создания паролей. В связанных с ними элементах была настроена политика контейнера по умолчанию."

# конфликт падежей %s - imported
#. Resource IDs: (3450)
#, fuzzy, c-format
msgid "\tOne or more entry keyboard shortcuts were already assigned to entries in this database. They have been removed from the %ls entries."
msgstr "\tОдна или несколько комбинаций клавиш для элементов уже назначены элементам из текущего контейнера. Они были удалены из %ls элемента."

#. Resource IDs: (3429)
#, c-format
msgid "\tPassword policy name '%ls' is not in the database."
msgstr "\tПолитика создания паролей «%ls» отсутствует в контейнере."

#. Resource IDs: (5539)
#, c-format
msgid "\tThe following entries contain search string '%s'"
msgstr "\tСледующие элементы содержат искомую строку «%s»"

#. Resource IDs: (5522)
#, c-format
msgid "\tThe following restrictions were selected:\n\t\t %s"
msgstr "\tБыли выбраны следующие ограничения:\n\t\t %s"

#. Resource IDs: (3274)
msgid "\tThis entry has been made an alias of associated base entry."
msgstr "\tЭтот элемент является псевдонимом соответствующего исходного элемента."

#. Resource IDs: (3276)
msgid "\tThis entry remains a normal entry and the password has not been changed."
msgstr "\tЭтот элемент остаётся обычным элементом. Пароль не изменён."

#. Resource IDs: (3285)
msgid "a base entry of a shortcut"
msgstr "исходный элемент для ярлыка"

#. Resource IDs: (3284)
msgid "a base entry of an alias"
msgstr "исходный элемент для псевдонима"

#. Resource IDs: (3281)
msgid "a normal entry"
msgstr "обычный элемент"

#. Resource IDs: (3283)
msgid "a shortcut entry"
msgstr "ярлык"

#. Resource IDs: (3370)
#, fuzzy
msgid "added but not yet saved to database"
msgstr "добавлены, но ещё не сохранены в контейнер"

# For defining filters: after a date, before a date or between two dates.
#. Resource IDs: (3309)
msgid "after"
msgstr "после"

#. Resource IDs: (3278)
msgid "alias"
msgstr "псевдоним"

# Ex.: 5 aliases
#. Resource IDs: (3405)
msgid "aliases"
msgstr "псевдонимов"

#. Resource IDs: (3282)
msgid "an alias entry"
msgstr "псевдоним"

# AFX_IDS_UNNAMED_FILE
#. Resource IDs: (61446)
msgid "an unnamed file"
msgstr "файл без имени"

#. Resource IDs: (1307, 1419)
msgid "and"
msgstr "и"

#. Resource IDs: (1352)
msgid "as default username"
msgstr "как «имя по умолчанию»"

#. Resource IDs: (3027)
msgid "autotype:"
msgstr "автонабор:"

# For defining filters: after a date, before a date or between two dates.
#. Resource IDs: (3308)
msgid "before"
msgstr "до"

#. Resource IDs: (3288)
msgid "begins with"
msgstr "начинается с"

# For defining filters: after a date, before a date or between two dates.
#. Resource IDs: (3303)
msgid "between"
msgstr "между"

#. Resource IDs: (3371)
msgid "changed but not yet saved to database"
msgstr "изменены, но ещё не сохранены в контейнер"

# скорее всего контекст для "No entries satisfied your ..."
#. Resource IDs: (5839)
msgid "compared"
msgstr "сравнено"

#. Resource IDs: (3416)
msgid "conflict"
msgstr "конфликт"

# Ex.: 5 confilicts
#. Resource IDs: (3417)
msgid "conflicts"
msgstr "конфликтов"

#. Resource IDs: (3292)
msgid "contains"
msgstr "содержит"

#. Resource IDs: (3422)
msgid "contains all of"
msgstr "содержит все из"

#. Resource IDs: (3420)
msgid "contains any of"
msgstr "содержит любой из"

# подстановка в "Entry keyboard shortcut %s entry %s is already allocated ..." и "They have been removed from the %s entries"
#. Resource IDs: (3447)
msgid "copied"
msgstr "скопированного"

# Хранить n контейнеров
#. Resource IDs: (1093)
msgid "databases."
msgstr "контейнеров"

#. Resource IDs: (1321)
msgid "day(s)"
msgstr "день (дней)"

#. Resource IDs: (1298)
msgid "days"
msgstr "дней"

#. Resource IDs: (65535)
msgid "days before passwords expire"
msgstr "дней до истечения пароля"

# не менее X из набора ... в информации о политике
#. Resource IDs: (4109)
msgid "default symbol set"
msgstr "набора символов по умолчанию"

#. Resource IDs: (3289)
msgid "does not begin with"
msgstr "не начинается с"

#. Resource IDs: (3293)
msgid "does not contain"
msgstr "не содержит"

#. Resource IDs: (3423)
msgid "does not contain all of"
msgstr "не содержит ни одного из"

#. Resource IDs: (3421)
msgid "does not contain any of"
msgstr "не содержит любого из"

#. Resource IDs: (3291)
msgid "does not end with"
msgstr "не заканчивается на"

#. Resource IDs: (3287)
msgid "does not equal"
msgstr "не совпадает с"

#. Resource IDs: (3065)
msgid "e-mail"
msgstr "E-mail"

# core, "1 empty group"
#. Resource IDs: (3457)
msgid "empty group"
msgstr "пустая группа"

# core, "N empty groups", N!=1
#. Resource IDs: (3458)
msgid "empty groups"
msgstr "пустых групп"

#. Resource IDs: (3290)
msgid "ends with"
msgstr "заканчивается на"

# Ex.: 5 entries
#. Resource IDs: (3395)
msgid "entries"
msgstr "элементов"

#. Resource IDs: (3394)
msgid "entry"
msgstr "элемент"

#. Resource IDs: (3286)
msgid "equals"
msgstr "совпадает с"

# 365 скорее всего контекст для "No entries satisfied your ..."
#. Resource IDs: (5838)
#, fuzzy
msgid "exported"
msgstr "экспортирован"

#. Resource IDs: (1191)
msgid "filename"
msgstr "имя файла"

#. Resource IDs: (3306)
msgid "greater than"
msgstr "больше чем"

#. Resource IDs: (3307)
msgid "greater than or equal to"
msgstr "больше либо равно"

#. Resource IDs: (3312)
msgid "has expired"
msgstr "просрочен"

#. Resource IDs: (4020)
msgid "https://pwsafe.org/"
msgstr "https://pwsafe.org/"

#. Resource IDs: (3377)
#, fuzzy
msgid "id="
msgstr "id="

#. Resource IDs: (3046)
msgid "import"
msgstr "импорт"

# подстановка в "Entry keyboard shortcut %s entry %s is already allocated ..." и "They have been removed from the %s entries"
#. Resource IDs: (3446)
msgid "imported"
msgstr "импортированного"

# в фильтре (in 5 days)
#. Resource IDs: (1320)
msgid "in"
msgstr "через"

#. Resource IDs: (3369)
#, fuzzy
msgid "in the database"
msgstr "в контейнере"

# report
#. Resource IDs: (3459)
#, c-format
msgid "including %d empty group(s)."
msgstr "пустых групп: %d."

#. Resource IDs: (3302)
msgid "invalid!"
msgstr "недопустимый!"

# условие фильтра (is in container, is alias)
#. Resource IDs: (3294)
msgid "is"
msgstr "выполняется:"

#. Resource IDs: (3298)
msgid "is active"
msgstr "активно"

#. Resource IDs: (3299)
msgid "is inactive"
msgstr "неактивно"

# условие фильтра (is not in container, is not alias)
#. Resource IDs: (3295)
msgid "is not"
msgstr "не выполняется:"

#. Resource IDs: (3297)
msgid "is not present"
msgstr "отсутствует"

# условие фильтра по флажкам
#. Resource IDs: (3301)
msgid "is not set"
msgstr "выключено"

#. Resource IDs: (3296)
msgid "is present"
msgstr "присутствует"

# условие фильтра по флажкам
#. Resource IDs: (3300)
msgid "is set"
msgstr "включено"

#. Resource IDs: (1144)
msgid "last passwords"
msgstr "предыдущих паролей"

#. Resource IDs: (3304)
msgid "less than"
msgstr "меньше чем"

#. Resource IDs: (3305)
msgid "less than or equal to"
msgstr "меньше либо равно"

# подстановка в "Entry keyboard shortcut %s entry %s is already allocated ..." и "They have been removed from the %s entries" и в имени нового элемента, полученного при конфликте слияния (yandex-объединяемого-20150608 203915) 
#. Resource IDs: (3418)
msgid "merged"
msgstr "объединяемого"

# Ex.: "Lock password database after 5 minutes idle"
#. Resource IDs: (1445)
msgid "minutes idle"
msgstr "минут бездействия"

#. Resource IDs: (5458)
#, c-format
msgid "multiple entries exist with title=%s and username=%s or with group=%s and title=%s."
msgstr "существует несколько элементов с заголовком «%s» и именем пользователя «%s» или с группой «%s» и заголовком «%s»."

#. Resource IDs: (5456)
#, c-format
msgid "multiple entries exist with title=%s."
msgstr "существует несколько элементов с заголовком «%s»."

#. Resource IDs: (5462)
#, c-format
msgid "no entry exists in the root with title=%s and username=%s."
msgstr "не существует корневого элемента с заголовком «%s» и именем пользователя «%s»."

#. Resource IDs: (5461)
#, c-format
msgid "no entry exists with group=%s, title=%s and empty username."
msgstr "не существует элемента без имени пользователя с группой «%s» и заголовком «%s»."

#. Resource IDs: (5460)
#, c-format
msgid "no entry exists with group=%s, title=%s and username=%s."
msgstr "не существует элемента с группой «%s», заголовком «%s» и именем пользователя «%s»."

#. Resource IDs: (5459)
#, c-format
msgid "no entry exists with title=%s and username=%s or with group=%s, title=%s."
msgstr "не существует элемента с заголовком «%s» и именем пользователя «%s» или с группой «%s» и заголовком «%s»."

#. Resource IDs: (5457)
#, c-format
msgid "no entry exists with title=%s."
msgstr "не существует элемента с заголовком «%s»."

# в отчёте
#. Resource IDs: (3254)
#, c-format
msgid "on database %ls"
msgstr "для контейнера %ls"

#. Resource IDs: (3376)
#, fuzzy
msgid "on line "
msgstr "в строке "

# AFX_IDS_OCC_SCALEUNITS_PIXELS
#. Resource IDs: (61888)
msgid "pixels"
msgstr "пикселей"

# не менее X из символов... (в информации о политике)
#. Resource IDs: (4110)
msgid "policy specific symbols"
msgstr "символов, определённых в политике"

#. Resource IDs: (1446)
msgid "previous passwords per entry"
msgstr "предыдущих паролей для элемента"

#. Resource IDs: (5394)
msgid "pwsafe"
msgstr "pwsafe"

#. Resource IDs: (3279)
msgid "shortcut"
msgstr "ярлык"

# Ex.: 5 shortcuts
#. Resource IDs: (3406)
msgid "shortcuts"
msgstr "ярлыков"

#. Resource IDs: (1265)
msgid "static"
msgstr "static"

#. Resource IDs: (3427)
#, c-format
msgid "sub-field starting at position %d (within the History field): "
msgstr "поле, начинающееся с позиции %d (относительно поля истории): "

# In a report generated for an advanced search.
# Ex.: "The following advanced options were selected:
# subset: 'Group/Title' field 'begins with' 'a' (case insensitive)"
#. Resource IDs: (5523)
#, c-format
msgid "subset: '%s' field '%s' '%s' %s"
msgstr "подмножество: «%s» поле «%s» «%s» %s"

#. Resource IDs: (5840)
msgid "synchronized"
msgstr "синхронизировано"

# Строка убрана, т. к. нет падежа соответствующего всем контекстам. В этом месте (в диалоге расширенных настроек экспорта в простой текст) допустимо отсутствие текста без потери смысла.
#. Resource IDs: (1417, 65535)
msgid "the following text:"
msgstr " "

#. Resource IDs: (5966)
msgid "the passwords and data of all entries in this group"
msgstr "пароли и данные всех элементов из этой группы"

#. Resource IDs: (6051)
msgid "the passwords and data of these filtered entries"
msgstr "пароли и данные отобранных элементов"

# Подстановка в "WARNING: This operation will create an unprotected copy of %s in the database"
#. Resource IDs: (5815)
msgid "this entry's password and data"
msgstr "данные и пароль этого элемента"

# поиск продолжен с начала
#. Resource IDs: (5663)
msgid "top"
msgstr "начала"

# Хранить n использованных элементов...
#. Resource IDs: (1098)
msgid "used entries in System Tray menu."
msgstr "использованных элементов в меню значка"

#. Resource IDs: (32011 - MenuEx)
msgid "v&1.x format..."
msgstr "Формат v&1.x..."

#. Resource IDs: (32012 - MenuEx)
msgid "v&2 format..."
msgstr "Формат v&2..."

#. Resource IDs: (32025 - MenuEx, 5977)
msgid "v&3 format..."
msgstr "Формат v&3..."

#. Resource IDs: (32026 - MenuEx, 5978)
msgid "v&4 format (EXPERIMENTAL)..."
msgstr "Формат v&4 (ЭКСПЕРИМЕНТАЛЬНЫЙ)..."

#. Resource IDs: (3045)
msgid "validation"
msgstr "проверка"

#. Resource IDs: (3410)
#, fuzzy
msgid "was"
msgstr "был"

#. Resource IDs: (3411)
#, fuzzy
msgid "were"
msgstr "были"

# no need to translate
#. Resource IDs: (1209)
msgid "whatever"
msgstr "whatever"

#. Resource IDs: (1418, 65535)
msgid "where"
msgstr "где"

#. Resource IDs: (3313)
msgid "will expire"
msgstr "истекает"

#. Resource IDs: (3314)
#, c-format
msgid "within %d day(s)"
msgstr "в течение %d дней"

#. Resource IDs: (1594)
msgid "xx%"
msgstr "xx%"

#. Resource IDs: (8004)
#, fuzzy
msgid "xxxxxx"
msgstr "xxxxxx"
<|MERGE_RESOLUTION|>--- conflicted
+++ resolved
@@ -2706,13 +2706,8 @@
 
 # вкладка "история паролей", урезано
 #. Resource IDs: (1447)
-<<<<<<< HEAD
 msgid "Default password expiration (days)"
-msgstr ""
-=======
-msgid "Defalut password expiration (days)"
 msgstr "Срок действия пароля по умолчанию"
->>>>>>> 89b5d43a
 
 #. Resource IDs: (65535)
 #, fuzzy
