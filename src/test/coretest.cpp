/*
* Copyright (c) 2003-2014 Rony Shapiro <ronys@users.sourceforge.net>.
* All rights reserved. Use of the code is allowed under the
* Artistic License 2.0 terms, as specified in the LICENSE file
* distributed with this code, or available from
* http://www.opensource.org/licenses/artistic-license-2.0.php
*/

#ifdef WIN32
#include "../ui/Windows/stdafx.h"
#endif

#include "gtest/gtest.h"

<<<<<<< HEAD
#define TEST_BLOWFISH
#define TEST_TWOFISH
#define TEST_AES
#define TEST_SHA256
#define TEST_HMAC_SHA256
#define TEST_STRINGX
#define TEST_ITEMFIELD
#define TEST_KEYWRAP

#ifdef TEST_BLOWFISH
#include "BlowFishTest.h"
#endif
#ifdef TEST_TWOFISH
#include "TwoFishTest.h"
#endif
#ifdef TEST_AES
#include "AESTest.h"
#endif
#ifdef TEST_SHA256
#include "SHA256Test.h"
#endif
#ifdef TEST_HMAC_SHA256
#include "HMAC_SHA256Test.h"
#endif
#ifdef TEST_STRINGX
#include "StringXTest.h"
#endif
#ifdef TEST_ITEMFIELD
#include "ItemFieldTest.h"
#endif
#ifdef TEST_KEYWRAP
#include "KeyWrapTest.h"
#endif

#include <iostream>
using namespace std;

int main()
{
#ifdef TEST_BLOWFISH
  CBlowFishTest t0;
  t0.setStream(&cout);
  t0.run();
  t0.report();
#endif
#ifdef TEST_MYSTRING
  CMyStringTest t1;
  t1.setStream(&cout);
  t1.run();
  t1.report();
#endif
#ifdef TEST_TWOFISH
  CTwoFishTest t2;
  t2.setStream(&cout);
  t2.run();
  t2.report();
#endif
#ifdef TEST_AES
  CAESTest t3;
  t3.setStream(&cout);
  t3.run();
  t3.report();
#endif
#ifdef TEST_SHA256
  CSHA256Test t4;
  t4.setStream(&cout);
  t4.run();
  t4.report();
#endif
#ifdef TEST_HMAC_SHA256
  CHMAC_SHA256Test t5;
  t5.setStream(&cout);
  t5.run();
  t5.report();
#endif
#ifdef TEST_STRINGX
  StringXTest t6;
  t6.setStream(&cout);
  t6.run();
  t6.report();
#endif
#ifdef TEST_ITEMFIELD
  ItemFieldTest t7;
  t7.setStream(&cout);
  t7.run();
  t7.report();
#endif
#ifdef TEST_KEYWRAP
  CKeyWrapTest t8;
  t8.setStream(&cout);
  t8.run();
  t8.report();
#endif
  return 0;
=======
int main(int argc, char **argv)
{
  testing::InitGoogleTest(&argc, argv);
  return RUN_ALL_TESTS();
>>>>>>> a913d077
}<|MERGE_RESOLUTION|>--- conflicted
+++ resolved
@@ -12,105 +12,8 @@
 
 #include "gtest/gtest.h"
 
-<<<<<<< HEAD
-#define TEST_BLOWFISH
-#define TEST_TWOFISH
-#define TEST_AES
-#define TEST_SHA256
-#define TEST_HMAC_SHA256
-#define TEST_STRINGX
-#define TEST_ITEMFIELD
-#define TEST_KEYWRAP
-
-#ifdef TEST_BLOWFISH
-#include "BlowFishTest.h"
-#endif
-#ifdef TEST_TWOFISH
-#include "TwoFishTest.h"
-#endif
-#ifdef TEST_AES
-#include "AESTest.h"
-#endif
-#ifdef TEST_SHA256
-#include "SHA256Test.h"
-#endif
-#ifdef TEST_HMAC_SHA256
-#include "HMAC_SHA256Test.h"
-#endif
-#ifdef TEST_STRINGX
-#include "StringXTest.h"
-#endif
-#ifdef TEST_ITEMFIELD
-#include "ItemFieldTest.h"
-#endif
-#ifdef TEST_KEYWRAP
-#include "KeyWrapTest.h"
-#endif
-
-#include <iostream>
-using namespace std;
-
-int main()
-{
-#ifdef TEST_BLOWFISH
-  CBlowFishTest t0;
-  t0.setStream(&cout);
-  t0.run();
-  t0.report();
-#endif
-#ifdef TEST_MYSTRING
-  CMyStringTest t1;
-  t1.setStream(&cout);
-  t1.run();
-  t1.report();
-#endif
-#ifdef TEST_TWOFISH
-  CTwoFishTest t2;
-  t2.setStream(&cout);
-  t2.run();
-  t2.report();
-#endif
-#ifdef TEST_AES
-  CAESTest t3;
-  t3.setStream(&cout);
-  t3.run();
-  t3.report();
-#endif
-#ifdef TEST_SHA256
-  CSHA256Test t4;
-  t4.setStream(&cout);
-  t4.run();
-  t4.report();
-#endif
-#ifdef TEST_HMAC_SHA256
-  CHMAC_SHA256Test t5;
-  t5.setStream(&cout);
-  t5.run();
-  t5.report();
-#endif
-#ifdef TEST_STRINGX
-  StringXTest t6;
-  t6.setStream(&cout);
-  t6.run();
-  t6.report();
-#endif
-#ifdef TEST_ITEMFIELD
-  ItemFieldTest t7;
-  t7.setStream(&cout);
-  t7.run();
-  t7.report();
-#endif
-#ifdef TEST_KEYWRAP
-  CKeyWrapTest t8;
-  t8.setStream(&cout);
-  t8.run();
-  t8.report();
-#endif
-  return 0;
-=======
 int main(int argc, char **argv)
 {
   testing::InitGoogleTest(&argc, argv);
   return RUN_ALL_TESTS();
->>>>>>> a913d077
 }